--- conflicted
+++ resolved
@@ -899,11 +899,7 @@
         Examples
         ========
 
-<<<<<<< HEAD
-        >>> from sympy.combinatorics import Permutation
-=======
-        >>> from sympy.combinatorics.permutations import Permutation
->>>>>>> fbf83647
+        >>> from sympy.combinatorics import Permutation
         >>> from sympy import init_printing
         >>> init_printing(perm_cyclic=False, pretty_print=False)
 
@@ -1401,11 +1397,7 @@
         Examples
         ========
 
-<<<<<<< HEAD
-        >>> from sympy.combinatorics import Permutation
-=======
-        >>> from sympy.combinatorics.permutations import Permutation
->>>>>>> fbf83647
+        >>> from sympy.combinatorics import Permutation
         >>> from sympy import init_printing
         >>> init_printing(perm_cyclic=False, pretty_print=False)
         >>> p = Permutation([2, 0, 3, 1])
@@ -1591,11 +1583,7 @@
         Examples
         ========
 
-<<<<<<< HEAD
-        >>> from sympy.combinatorics import Permutation
-=======
-        >>> from sympy.combinatorics.permutations import Permutation
->>>>>>> fbf83647
+        >>> from sympy.combinatorics import Permutation
         >>> from sympy import init_printing
         >>> init_printing(perm_cyclic=False, pretty_print=False)
         >>> p = Permutation([[2, 0], [3, 1]])
@@ -1781,11 +1769,7 @@
         Examples
         ========
 
-<<<<<<< HEAD
-        >>> from sympy.combinatorics import Permutation
-=======
-        >>> from sympy.combinatorics.permutations import Permutation
->>>>>>> fbf83647
+        >>> from sympy.combinatorics import Permutation
         >>> from sympy import init_printing
         >>> init_printing(perm_cyclic=False, pretty_print=False)
         >>> Permutation.unrank_nonlex(4, 5)
@@ -1853,11 +1837,7 @@
         Examples
         ========
 
-<<<<<<< HEAD
-        >>> from sympy.combinatorics import Permutation
-=======
-        >>> from sympy.combinatorics.permutations import Permutation
->>>>>>> fbf83647
+        >>> from sympy.combinatorics import Permutation
         >>> from sympy import init_printing
         >>> init_printing(perm_cyclic=False, pretty_print=False)
         >>> p = Permutation([2, 0, 3, 1]); p.rank_nonlex()
@@ -2250,11 +2230,7 @@
         Examples
         ========
 
-<<<<<<< HEAD
-        >>> from sympy.combinatorics import Permutation
-=======
-        >>> from sympy.combinatorics.permutations import Permutation
->>>>>>> fbf83647
+        >>> from sympy.combinatorics import Permutation
         >>> from sympy import init_printing
         >>> init_printing(perm_cyclic=False, pretty_print=False)
         >>> p = Permutation([0, 2, 3, 1])
@@ -2335,11 +2311,7 @@
         Examples
         ========
 
-<<<<<<< HEAD
-        >>> from sympy.combinatorics import Permutation
-=======
-        >>> from sympy.combinatorics.permutations import Permutation
->>>>>>> fbf83647
+        >>> from sympy.combinatorics import Permutation
         >>> from sympy import init_printing
         >>> init_printing(perm_cyclic=False, pretty_print=False)
         >>> p = Permutation([3, 1, 5, 2, 4, 0])
@@ -2568,11 +2540,7 @@
         Examples
         ========
 
-<<<<<<< HEAD
-        >>> from sympy.combinatorics import Permutation
-=======
-        >>> from sympy.combinatorics.permutations import Permutation
->>>>>>> fbf83647
+        >>> from sympy.combinatorics import Permutation
         >>> from sympy import init_printing
         >>> init_printing(perm_cyclic=False, pretty_print=False)
         >>> Permutation.unrank_trotterjohnson(5, 10)
@@ -2613,11 +2581,7 @@
         Examples
         ========
 
-<<<<<<< HEAD
-        >>> from sympy.combinatorics import Permutation
-=======
-        >>> from sympy.combinatorics.permutations import Permutation
->>>>>>> fbf83647
+        >>> from sympy.combinatorics import Permutation
         >>> from sympy import init_printing
         >>> init_printing(perm_cyclic=False, pretty_print=False)
         >>> p = Permutation([3, 0, 2, 1])
@@ -2669,11 +2633,7 @@
         Examples
         ========
 
-<<<<<<< HEAD
-        >>> from sympy.combinatorics import Permutation
-=======
-        >>> from sympy.combinatorics.permutations import Permutation
->>>>>>> fbf83647
+        >>> from sympy.combinatorics import Permutation
         >>> from sympy import init_printing
         >>> init_printing(perm_cyclic=False, pretty_print=False)
         >>> p = Permutation.josephus(3, 6, 1)
@@ -2914,11 +2874,7 @@
         Examples
         ========
 
-<<<<<<< HEAD
-        >>> from sympy.combinatorics import Permutation
-=======
-        >>> from sympy.combinatorics.permutations import Permutation
->>>>>>> fbf83647
+        >>> from sympy.combinatorics import Permutation
         >>> from sympy import init_printing
         >>> init_printing(perm_cyclic=False, pretty_print=False)
         >>> Permutation.from_inversion_vector([3, 2, 1, 0, 0])
@@ -2965,11 +2921,7 @@
         Examples
         ========
 
-<<<<<<< HEAD
-        >>> from sympy.combinatorics import Permutation
-=======
-        >>> from sympy.combinatorics.permutations import Permutation
->>>>>>> fbf83647
+        >>> from sympy.combinatorics import Permutation
         >>> from sympy import init_printing
         >>> init_printing(perm_cyclic=False, pretty_print=False)
         >>> a = Permutation.unrank_lex(5, 10)
