from __future__ import print_function, division

from sympy.core.add import Add
from sympy.core.basic import sympify, cacheit
from sympy.core.function import Function, ArgumentIndexError
from sympy.core.numbers import igcdex, Rational, pi
from sympy.core.singleton import S
from sympy.core.symbol import Symbol, Wild
from sympy.core.logic import fuzzy_not, fuzzy_or
from sympy.functions.combinatorial.factorials import factorial, RisingFactorial
from sympy.functions.elementary.miscellaneous import sqrt, Min, Max
from sympy.functions.elementary.exponential import log, exp
from sympy.functions.elementary.integers import floor
from sympy.functions.elementary.hyperbolic import (acoth, asinh, atanh, cosh,
    coth, HyperbolicFunction, sinh, tanh)
from sympy.sets.sets import FiniteSet
from sympy.utilities.iterables import numbered_symbols
from sympy.core.compatibility import range
from sympy.core.relational import Ne
from sympy.functions.elementary.piecewise import Piecewise

###############################################################################
########################## TRIGONOMETRIC FUNCTIONS ############################
###############################################################################


class TrigonometricFunction(Function):
    """Base class for trigonometric functions. """

    unbranched = True

    def _eval_is_rational(self):
        s = self.func(*self.args)
        if s.func == self.func:
            if s.args[0].is_rational and fuzzy_not(s.args[0].is_zero):
                return False
        else:
            return s.is_rational

    def _eval_is_algebraic(self):
        s = self.func(*self.args)
        if s.func == self.func:
            if fuzzy_not(self.args[0].is_zero) and self.args[0].is_algebraic:
                return False
            pi_coeff = _pi_coeff(self.args[0])
            if pi_coeff is not None and pi_coeff.is_rational:
                return True
        else:
            return s.is_algebraic

    def _eval_expand_complex(self, deep=True, **hints):
        re_part, im_part = self.as_real_imag(deep=deep, **hints)
        return re_part + im_part*S.ImaginaryUnit

    def _as_real_imag(self, deep=True, **hints):
        if self.args[0].is_real:
            if deep:
                hints['complex'] = False
                return (self.args[0].expand(deep, **hints), S.Zero)
            else:
                return (self.args[0], S.Zero)
        if deep:
            re, im = self.args[0].expand(deep, **hints).as_real_imag()
        else:
            re, im = self.args[0].as_real_imag()
        return (re, im)

    def _period(self, general_period, symbol=None):
        f = self.args[0]
        if symbol is None:
            symbol = tuple(f.free_symbols)[0]

        if not f.has(symbol):
            return S.Zero

        if f == symbol:
            return general_period

        if symbol in f.free_symbols:
            p, q = Wild('p'), Wild('q')
            if f.is_Mul:
                g, h = f.as_independent(symbol)
                if h == symbol:
                    return general_period/abs(g)

            if f.is_Add:
                a, h = f.as_independent(symbol)
                g, h = h.as_independent(symbol, as_Add=False)
                if h == symbol:
                    return general_period/abs(g)

        raise NotImplementedError("Use the periodicity function instead.")


def _peeloff_pi(arg):
    """
    Split ARG into two parts, a "rest" and a multiple of pi/2.
    This assumes ARG to be an Add.
    The multiple of pi returned in the second position is always a Rational.

    Examples
    ========

    >>> from sympy.functions.elementary.trigonometric import _peeloff_pi as peel
    >>> from sympy import pi
    >>> from sympy.abc import x, y
    >>> peel(x + pi/2)
    (x, pi/2)
    >>> peel(x + 2*pi/3 + pi*y)
    (x + pi*y + pi/6, pi/2)
    """
    for a in Add.make_args(arg):
        if a is S.Pi:
            K = S.One
            break
        elif a.is_Mul:
            K, p = a.as_two_terms()
            if p is S.Pi and K.is_Rational:
                break
    else:
        return arg, S.Zero

    m1 = (K % S.Half) * S.Pi
    m2 = K*S.Pi - m1
    return arg - m2, m2


def _pi_coeff(arg, cycles=1):
    """
    When arg is a Number times pi (e.g. 3*pi/2) then return the Number
    normalized to be in the range [0, 2], else None.

    When an even multiple of pi is encountered, if it is multiplying
    something with known parity then the multiple is returned as 0 otherwise
    as 2.

    Examples
    ========

    >>> from sympy.functions.elementary.trigonometric import _pi_coeff as coeff
    >>> from sympy import pi, Dummy
    >>> from sympy.abc import x, y
    >>> coeff(3*x*pi)
    3*x
    >>> coeff(11*pi/7)
    11/7
    >>> coeff(-11*pi/7)
    3/7
    >>> coeff(4*pi)
    0
    >>> coeff(5*pi)
    1
    >>> coeff(5.0*pi)
    1
    >>> coeff(5.5*pi)
    3/2
    >>> coeff(2 + pi)

    >>> coeff(2*Dummy(integer=True)*pi)
    2
    >>> coeff(2*Dummy(even=True)*pi)
    0
    """
    arg = sympify(arg)
    if arg is S.Pi:
        return S.One
    elif not arg:
        return S.Zero
    elif arg.is_Mul:
        cx = arg.coeff(S.Pi)
        if cx:
            c, x = cx.as_coeff_Mul()  # pi is not included as coeff
            if c.is_Float:
                # recast exact binary fractions to Rationals
                f = abs(c) % 1
                if f != 0:
                    p = -int(round(log(f, 2).evalf()))
                    m = 2**p
                    cm = c*m
                    i = int(cm)
                    if i == cm:
                        c = Rational(i, m)
                        cx = c*x
                else:
                    c = Rational(int(c))
                    cx = c*x
            if x.is_integer:
                c2 = c % 2
                if c2 == 1:
                    return x
                elif not c2:
                    if x.is_even is not None:  # known parity
                        return S.Zero
                    return S(2)
                else:
                    return c2*x
            return cx


class sin(TrigonometricFunction):
    """
    The sine function.

    Returns the sine of x (measured in radians).

    Notes
    =====

    This function will evaluate automatically in the
    case x/pi is some rational number [4]_.  For example,
    if x is a multiple of pi, pi/2, pi/3, pi/4 and pi/6.

    Examples
    ========

    >>> from sympy import sin, pi
    >>> from sympy.abc import x
    >>> sin(x**2).diff(x)
    2*x*cos(x**2)
    >>> sin(1).diff(x)
    0
    >>> sin(pi)
    0
    >>> sin(pi/2)
    1
    >>> sin(pi/6)
    1/2
    >>> sin(pi/12)
    -sqrt(2)/4 + sqrt(6)/4


    See Also
    ========

    csc, cos, sec, tan, cot
    asin, acsc, acos, asec, atan, acot, atan2

    References
    ==========

    .. [1] http://en.wikipedia.org/wiki/Trigonometric_functions
    .. [2] http://dlmf.nist.gov/4.14
    .. [3] http://functions.wolfram.com/ElementaryFunctions/Sin
    .. [4] http://mathworld.wolfram.com/TrigonometryAngles.html
    """

    def period(self, symbol=None):
        return self._period(2*pi, symbol)

    def fdiff(self, argindex=1):
        if argindex == 1:
            return cos(self.args[0])
        else:
            raise ArgumentIndexError(self, argindex)

    @classmethod
    def eval(cls, arg):
<<<<<<< HEAD
        if hasattr(arg, '_eval_sin'):
            return arg._eval_sin(cls)

=======
        from sympy.calculus import AccumBounds
>>>>>>> 179075a2
        if arg.is_Number:
            if arg is S.NaN:
                return S.NaN
            elif arg is S.Zero:
                return S.Zero
            elif arg is S.Infinity or arg is S.NegativeInfinity:
                return AccumBounds(-1, 1)

        if isinstance(arg, AccumBounds):
            min, max = arg.min, arg.max
            d = floor(min/(2*S.Pi))
            if min is not S.NegativeInfinity:
                min = min - d*2*S.Pi
            if max is not S.Infinity:
                max = max - d*2*S.Pi
            if AccumBounds(min, max).intersection(FiniteSet(S.Pi/2, 5*S.Pi/2)) \
                    is not S.EmptySet and \
                    AccumBounds(min, max).intersection(FiniteSet(3*S.Pi/2,
                        7*S.Pi/2)) is not S.EmptySet:
                return AccumBounds(-1, 1)
            elif AccumBounds(min, max).intersection(FiniteSet(S.Pi/2, 5*S.Pi/2)) \
                    is not S.EmptySet:
                return AccumBounds(Min(sin(min), sin(max)), 1)
            elif AccumBounds(min, max).intersection(FiniteSet(3*S.Pi/2, 8*S.Pi/2)) \
                        is not S.EmptySet:
                return AccumBounds(-1, Max(sin(min), sin(max)))
            else:
                return AccumBounds(Min(sin(min), sin(max)),
                                Max(sin(min), sin(max)))

        if arg.could_extract_minus_sign():
            return -cls(-arg)

        i_coeff = arg.as_coefficient(S.ImaginaryUnit)
        if i_coeff is not None:
            return S.ImaginaryUnit * sinh(i_coeff)

        pi_coeff = _pi_coeff(arg)
        if pi_coeff is not None:
            if pi_coeff.is_integer:
                return S.Zero

            if (2*pi_coeff).is_integer:
                if pi_coeff.is_even:
                    return S.Zero
                elif pi_coeff.is_even is False:
                    return S.NegativeOne**(pi_coeff - S.Half)

            if not pi_coeff.is_Rational:
                narg = pi_coeff*S.Pi
                if narg != arg:
                    return cls(narg)
                return None

            # https://github.com/sympy/sympy/issues/6048
            # transform a sine to a cosine, to avoid redundant code
            if pi_coeff.is_Rational:
                x = pi_coeff % 2
                if x > 1:
                    return -cls((x % 1)*S.Pi)
                if 2*x > 1:
                    return cls((1 - x)*S.Pi)
                narg = ((pi_coeff + Rational(3, 2)) % 2)*S.Pi
                result = cos(narg)
                if not isinstance(result, cos):
                    return result
                if pi_coeff*S.Pi != arg:
                    return cls(pi_coeff*S.Pi)
                return None

        if arg.is_Add:
            x, m = _peeloff_pi(arg)
            if m:
                return sin(m)*cos(x) + cos(m)*sin(x)

        if isinstance(arg, asin):
            return arg.args[0]

        if isinstance(arg, atan):
            x = arg.args[0]
            return x / sqrt(1 + x**2)

        if isinstance(arg, atan2):
            y, x = arg.args
            return y / sqrt(x**2 + y**2)

        if isinstance(arg, acos):
            x = arg.args[0]
            return sqrt(1 - x**2)

        if isinstance(arg, acot):
            x = arg.args[0]
            return 1 / (sqrt(1 + 1 / x**2) * x)

        if isinstance(arg, acsc):
            x = arg.args[0]
            return 1 / x

        if isinstance(arg, asec):
            x = arg.args[0]
            return sqrt(1 - 1 / x**2)

    @staticmethod
    @cacheit
    def taylor_term(n, x, *previous_terms):
        if n < 0 or n % 2 == 0:
            return S.Zero
        else:
            x = sympify(x)

            if len(previous_terms) > 2:
                p = previous_terms[-2]
                return -p * x**2 / (n*(n - 1))
            else:
                return (-1)**(n//2) * x**(n)/factorial(n)

    def _eval_rewrite_as_exp(self, arg):
        I = S.ImaginaryUnit
        if isinstance(arg, TrigonometricFunction) or isinstance(arg, HyperbolicFunction):
            arg = arg.func(arg.args[0]).rewrite(exp)
        return (exp(arg*I) - exp(-arg*I)) / (2*I)

    def _eval_rewrite_as_Pow(self, arg):
        if isinstance(arg, log):
            I = S.ImaginaryUnit
            x = arg.args[0]
            return I*x**-I / 2 - I*x**I /2

    def _eval_rewrite_as_cos(self, arg):
        return cos(arg - S.Pi / 2, evaluate=False)

    def _eval_rewrite_as_tan(self, arg):
        tan_half = tan(S.Half*arg)
        return 2*tan_half/(1 + tan_half**2)

    def _eval_rewrite_as_sincos(self, arg):
        return sin(arg)*cos(arg)/cos(arg)

    def _eval_rewrite_as_cot(self, arg):
        cot_half = cot(S.Half*arg)
        return 2*cot_half/(1 + cot_half**2)

    def _eval_rewrite_as_pow(self, arg):
        return self.rewrite(cos).rewrite(pow)

    def _eval_rewrite_as_sqrt(self, arg):
        return self.rewrite(cos).rewrite(sqrt)

    def _eval_rewrite_as_csc(self, arg):
        return 1/csc(arg)

    def _eval_rewrite_as_sec(self, arg):
        return 1 / sec(arg - S.Pi / 2, evaluate=False)

    def _eval_rewrite_as_sinc(self, arg):
        return arg*sinc(arg)

    def _eval_conjugate(self):
        return self.func(self.args[0].conjugate())

    def as_real_imag(self, deep=True, **hints):
        re, im = self._as_real_imag(deep=deep, **hints)
        return (sin(re)*cosh(im), cos(re)*sinh(im))

    def _eval_expand_trig(self, **hints):
        from sympy import expand_mul
        from sympy.functions.special.polynomials import chebyshevt, chebyshevu
        arg = self.args[0]
        x = None
        if arg.is_Add:  # TODO, implement more if deep stuff here
            # TODO: Do this more efficiently for more than two terms
            x, y = arg.as_two_terms()
            sx = sin(x, evaluate=False)._eval_expand_trig()
            sy = sin(y, evaluate=False)._eval_expand_trig()
            cx = cos(x, evaluate=False)._eval_expand_trig()
            cy = cos(y, evaluate=False)._eval_expand_trig()
            return sx*cy + sy*cx
        else:
            n, x = arg.as_coeff_Mul(rational=True)
            if n.is_Integer:  # n will be positive because of .eval
                # canonicalization

                # See http://mathworld.wolfram.com/Multiple-AngleFormulas.html
                if n.is_odd:
                    return (-1)**((n - 1)/2)*chebyshevt(n, sin(x))
                else:
                    return expand_mul((-1)**(n/2 - 1)*cos(x)*chebyshevu(n -
                        1, sin(x)), deep=False)
            pi_coeff = _pi_coeff(arg)
            if pi_coeff is not None:
                if pi_coeff.is_Rational:
                    return self.rewrite(sqrt)
        return sin(arg)

    def _eval_as_leading_term(self, x):
        from sympy import Order
        arg = self.args[0].as_leading_term(x)

        if x in arg.free_symbols and Order(1, x).contains(arg):
            return arg
        else:
            return self.func(arg)

    def _eval_is_real(self):
        if self.args[0].is_real:
            return True

    def _eval_is_finite(self):
        arg = self.args[0]
        if arg.is_real:
            return True


class cos(TrigonometricFunction):
    """
    The cosine function.

    Returns the cosine of x (measured in radians).

    Notes
    =====

    See :func:`sin` for notes about automatic evaluation.

    Examples
    ========

    >>> from sympy import cos, pi
    >>> from sympy.abc import x
    >>> cos(x**2).diff(x)
    -2*x*sin(x**2)
    >>> cos(1).diff(x)
    0
    >>> cos(pi)
    -1
    >>> cos(pi/2)
    0
    >>> cos(2*pi/3)
    -1/2
    >>> cos(pi/12)
    sqrt(2)/4 + sqrt(6)/4

    See Also
    ========

    sin, csc, sec, tan, cot
    asin, acsc, acos, asec, atan, acot, atan2

    References
    ==========

    .. [1] http://en.wikipedia.org/wiki/Trigonometric_functions
    .. [2] http://dlmf.nist.gov/4.14
    .. [3] http://functions.wolfram.com/ElementaryFunctions/Cos
    """

    def period(self, symbol=None):
        return self._period(2*pi, symbol)

    def fdiff(self, argindex=1):
        if argindex == 1:
            return -sin(self.args[0])
        else:
            raise ArgumentIndexError(self, argindex)

    @classmethod
    def eval(cls, arg):
<<<<<<< HEAD
        if hasattr(arg, '_eval_cos'):
            return arg._eval_cos(cls)

=======
        from sympy.functions.special.polynomials import chebyshevt
        from sympy.calculus.util import AccumBounds
>>>>>>> 179075a2
        if arg.is_Number:
            if arg is S.NaN:
                return S.NaN
            elif arg is S.Zero:
                return S.One
            elif arg is S.Infinity or arg is S.NegativeInfinity:
                # In this case it is better to return AccumBounds(-1, 1)
                # rather than returning S.NaN, since AccumBounds(-1, 1)
                # preserves the information that sin(oo) is between
                # -1 and 1, where S.NaN does not do that.
                return AccumBounds(-1, 1)

        if isinstance(arg, AccumBounds):
            return sin(arg + S.Pi/2)

        if arg.could_extract_minus_sign():
            return cls(-arg)

        i_coeff = arg.as_coefficient(S.ImaginaryUnit)
        if i_coeff is not None:
            return cosh(i_coeff)

        pi_coeff = _pi_coeff(arg)
        if pi_coeff is not None:
            if pi_coeff.is_integer:
                return (S.NegativeOne)**pi_coeff

            if (2*pi_coeff).is_integer:
                if pi_coeff.is_even:
                    return (S.NegativeOne)**(pi_coeff/2)
                elif pi_coeff.is_even is False:
                    return S.Zero

            if not pi_coeff.is_Rational:
                narg = pi_coeff*S.Pi
                if narg != arg:
                    return cls(narg)
                return None

            # cosine formula #####################
            # https://github.com/sympy/sympy/issues/6048
            # explicit calculations are preformed for
            # cos(k pi/n) for n = 8,10,12,15,20,24,30,40,60,120
            # Some other exact values like cos(k pi/240) can be
            # calculated using a partial-fraction decomposition
            # by calling cos( X ).rewrite(sqrt)
            cst_table_some = {
                3: S.Half,
                5: (sqrt(5) + 1)/4,
            }
            if pi_coeff.is_Rational:
                q = pi_coeff.q
                p = pi_coeff.p % (2*q)
                if p > q:
                    narg = (pi_coeff - 1)*S.Pi
                    return -cls(narg)
                if 2*p > q:
                    narg = (1 - pi_coeff)*S.Pi
                    return -cls(narg)

                # If nested sqrt's are worse than un-evaluation
                # you can require q to be in (1, 2, 3, 4, 6, 12)
                # q <= 12, q=15, q=20, q=24, q=30, q=40, q=60, q=120 return
                # expressions with 2 or fewer sqrt nestings.
                table2 = {
                    12: (3, 4),
                    20: (4, 5),
                    30: (5, 6),
                    15: (6, 10),
                    24: (6, 8),
                    40: (8, 10),
                    60: (20, 30),
                    120: (40, 60)
                    }
                if q in table2:
                    a, b = p*S.Pi/table2[q][0], p*S.Pi/table2[q][1]
                    nvala, nvalb = cls(a), cls(b)
                    if None == nvala or None == nvalb:
                        return None
                    return nvala*nvalb + cls(S.Pi/2 - a)*cls(S.Pi/2 - b)

                if q > 12:
                    return None

                if q in cst_table_some:
                    cts = cst_table_some[pi_coeff.q]
                    return chebyshevt(pi_coeff.p, cts).expand()

                if 0 == q % 2:
                    narg = (pi_coeff*2)*S.Pi
                    nval = cls(narg)
                    if None == nval:
                        return None
                    x = (2*pi_coeff + 1)/2
                    sign_cos = (-1)**((-1 if x < 0 else 1)*int(abs(x)))
                    return sign_cos*sqrt( (1 + nval)/2 )
            return None

        if arg.is_Add:
            x, m = _peeloff_pi(arg)
            if m:
                return cos(m)*cos(x) - sin(m)*sin(x)

        if isinstance(arg, acos):
            return arg.args[0]

        if isinstance(arg, atan):
            x = arg.args[0]
            return 1 / sqrt(1 + x**2)

        if isinstance(arg, atan2):
            y, x = arg.args
            return x / sqrt(x**2 + y**2)

        if isinstance(arg, asin):
            x = arg.args[0]
            return sqrt(1 - x ** 2)

        if isinstance(arg, acot):
            x = arg.args[0]
            return 1 / sqrt(1 + 1 / x**2)

        if isinstance(arg, acsc):
            x = arg.args[0]
            return sqrt(1 - 1 / x**2)

        if isinstance(arg, asec):
            x = arg.args[0]
            return 1 / x

    @staticmethod
    @cacheit
    def taylor_term(n, x, *previous_terms):
        if n < 0 or n % 2 == 1:
            return S.Zero
        else:
            x = sympify(x)

            if len(previous_terms) > 2:
                p = previous_terms[-2]
                return -p * x**2 / (n*(n - 1))
            else:
                return (-1)**(n//2)*x**(n)/factorial(n)

    def _eval_rewrite_as_exp(self, arg):
        I = S.ImaginaryUnit
        if isinstance(arg, TrigonometricFunction) or isinstance(arg, HyperbolicFunction):
            arg = arg.func(arg.args[0]).rewrite(exp)
        return (exp(arg*I) + exp(-arg*I)) / 2

    def _eval_rewrite_as_Pow(self, arg):
        if isinstance(arg, log):
            I = S.ImaginaryUnit
            x = arg.args[0]
            return x**I/2 + x**-I/2

    def _eval_rewrite_as_sin(self, arg):
        return sin(arg + S.Pi / 2, evaluate=False)

    def _eval_rewrite_as_tan(self, arg):
        tan_half = tan(S.Half*arg)**2
        return (1 - tan_half)/(1 + tan_half)

    def _eval_rewrite_as_sincos(self, arg):
        return sin(arg)*cos(arg)/sin(arg)

    def _eval_rewrite_as_cot(self, arg):
        cot_half = cot(S.Half*arg)**2
        return (cot_half - 1)/(cot_half + 1)

    def _eval_rewrite_as_pow(self, arg):
        return self._eval_rewrite_as_sqrt(arg)

    def _eval_rewrite_as_sqrt(self, arg):
        from sympy.functions.special.polynomials import chebyshevt

        def migcdex(x):
            # recursive calcuation of gcd and linear combination
            # for a sequence of integers.
            # Given  (x1, x2, x3)
            # Returns (y1, y1, y3, g)
            # such that g is the gcd and x1*y1+x2*y2+x3*y3 - g = 0
            # Note, that this is only one such linear combination.
            if len(x) == 1:
                return (1, x[0])
            if len(x) == 2:
                return igcdex(x[0], x[-1])
            g = migcdex(x[1:])
            u, v, h = igcdex(x[0], g[-1])
            return tuple([u] + [v*i for i in g[0:-1] ] + [h])

        def ipartfrac(r, factors=None):
            from sympy.ntheory import factorint
            if isinstance(r, int):
                return r
            if not isinstance(r, Rational):
                raise TypeError("r is not rational")
            n = r.q
            if 2 > r.q*r.q:
                return r.q

            if None == factors:
                a = [n//x**y for x, y in factorint(r.q).items()]
            else:
                a = [n//x for x in factors]
            if len(a) == 1:
                return [ r ]
            h = migcdex(a)
            ans = [ r.p*Rational(i*j, r.q) for i, j in zip(h[:-1], a) ]
            assert r == sum(ans)
            return ans
        pi_coeff = _pi_coeff(arg)
        if pi_coeff is None:
            return None

        if pi_coeff.is_integer:
            # it was unevaluated
            return self.func(pi_coeff*S.Pi)

        if not pi_coeff.is_Rational:
            return None

        def _cospi257():
            """ Express cos(pi/257) explicitly as a function of radicals
                Based upon the equations in
                http://math.stackexchange.com/questions/516142/how-does-cos2-pi-257-look-like-in-real-radicals
                See also http://www.susqu.edu/brakke/constructions/257-gon.m.txt
            """
            def f1(a, b):
                return (a + sqrt(a**2 + b))/2, (a - sqrt(a**2 + b))/2

            def f2(a, b):
                return (a - sqrt(a**2 + b))/2

            t1, t2 = f1(-1, 256)
            z1, z3 = f1(t1, 64)
            z2, z4 = f1(t2, 64)
            y1, y5 = f1(z1, 4*(5 + t1 + 2*z1))
            y6, y2 = f1(z2, 4*(5 + t2 + 2*z2))
            y3, y7 = f1(z3, 4*(5 + t1 + 2*z3))
            y8, y4 = f1(z4, 4*(5 + t2 + 2*z4))
            x1, x9 = f1(y1, -4*(t1 + y1 + y3 + 2*y6))
            x2, x10 = f1(y2, -4*(t2 + y2 + y4 + 2*y7))
            x3, x11 = f1(y3, -4*(t1 + y3 + y5 + 2*y8))
            x4, x12 = f1(y4, -4*(t2 + y4 + y6 + 2*y1))
            x5, x13 = f1(y5, -4*(t1 + y5 + y7 + 2*y2))
            x6, x14 = f1(y6, -4*(t2 + y6 + y8 + 2*y3))
            x15, x7 = f1(y7, -4*(t1 + y7 + y1 + 2*y4))
            x8, x16 = f1(y8, -4*(t2 + y8 + y2 + 2*y5))
            v1 = f2(x1, -4*(x1 + x2 + x3 + x6))
            v2 = f2(x2, -4*(x2 + x3 + x4 + x7))
            v3 = f2(x8, -4*(x8 + x9 + x10 + x13))
            v4 = f2(x9, -4*(x9 + x10 + x11 + x14))
            v5 = f2(x10, -4*(x10 + x11 + x12 + x15))
            v6 = f2(x16, -4*(x16 + x1 + x2 + x5))
            u1 = -f2(-v1, -4*(v2 + v3))
            u2 = -f2(-v4, -4*(v5 + v6))
            w1 = -2*f2(-u1, -4*u2)
            return sqrt(sqrt(2)*sqrt(w1 + 4)/8 + S.Half)

        cst_table_some = {
            3: S.Half,
            5: (sqrt(5) + 1)/4,
            17: sqrt((15 + sqrt(17))/32 + sqrt(2)*(sqrt(17 - sqrt(17)) +
                sqrt(sqrt(2)*(-8*sqrt(17 + sqrt(17)) - (1 - sqrt(17))
                *sqrt(17 - sqrt(17))) + 6*sqrt(17) + 34))/32),
            257: _cospi257()
            # 65537 is the only other known Fermat prime and the very
            # large expression is intentionally omitted from SymPy; see
            # http://www.susqu.edu/brakke/constructions/65537-gon.m.txt
        }

        def _fermatCoords(n):
            # if n can be factored in terms of Fermat primes with
            # multiplicity of each being 1, return those primes, else
            # False
            primes = []
            for p_i in cst_table_some:
                quotient, remainder = divmod(n, p_i)
                if remainder == 0:
                    n = quotient
                    primes.append(p_i)
                    if n == 1:
                        return tuple(primes)
            return False

        if pi_coeff.q in cst_table_some:
            rv = chebyshevt(pi_coeff.p, cst_table_some[pi_coeff.q])
            if pi_coeff.q < 257:
                rv = rv.expand()
            return rv

        if not pi_coeff.q % 2:  # recursively remove factors of 2
            pico2 = pi_coeff*2
            nval = cos(pico2*S.Pi).rewrite(sqrt)
            x = (pico2 + 1)/2
            sign_cos = -1 if int(x) % 2 else 1
            return sign_cos*sqrt( (1 + nval)/2 )

        FC = _fermatCoords(pi_coeff.q)
        if FC:
            decomp = ipartfrac(pi_coeff, FC)
            X = [(x[1], x[0]*S.Pi) for x in zip(decomp, numbered_symbols('z'))]
            pcls = cos(sum([x[0] for x in X]))._eval_expand_trig().subs(X)
            return pcls.rewrite(sqrt)
        else:
            decomp = ipartfrac(pi_coeff)
            X = [(x[1], x[0]*S.Pi) for x in zip(decomp, numbered_symbols('z'))]
            pcls = cos(sum([x[0] for x in X]))._eval_expand_trig().subs(X)
            return pcls

    def _eval_rewrite_as_sec(self, arg):
        return 1/sec(arg)

    def _eval_rewrite_as_csc(self, arg):
        return 1 / sec(arg)._eval_rewrite_as_csc(arg)

    def _eval_conjugate(self):
        return self.func(self.args[0].conjugate())

    def as_real_imag(self, deep=True, **hints):
        re, im = self._as_real_imag(deep=deep, **hints)
        return (cos(re)*cosh(im), -sin(re)*sinh(im))

    def _eval_expand_trig(self, **hints):
        from sympy.functions.special.polynomials import chebyshevt
        arg = self.args[0]
        x = None
        if arg.is_Add:  # TODO: Do this more efficiently for more than two terms
            x, y = arg.as_two_terms()
            sx = sin(x, evaluate=False)._eval_expand_trig()
            sy = sin(y, evaluate=False)._eval_expand_trig()
            cx = cos(x, evaluate=False)._eval_expand_trig()
            cy = cos(y, evaluate=False)._eval_expand_trig()
            return cx*cy - sx*sy
        else:
            coeff, terms = arg.as_coeff_Mul(rational=True)
            if coeff.is_Integer:
                return chebyshevt(coeff, cos(terms))
            pi_coeff = _pi_coeff(arg)
            if pi_coeff is not None:
                if pi_coeff.is_Rational:
                    return self.rewrite(sqrt)
        return cos(arg)

    def _eval_as_leading_term(self, x):
        from sympy import Order
        arg = self.args[0].as_leading_term(x)

        if x in arg.free_symbols and Order(1, x).contains(arg):
            return S.One
        else:
            return self.func(arg)

    def _eval_is_real(self):
        if self.args[0].is_real:
            return True

    def _eval_is_finite(self):
        arg = self.args[0]

        if arg.is_real:
            return True


class tan(TrigonometricFunction):
    """
    The tangent function.

    Returns the tangent of x (measured in radians).

    Notes
    =====

    See :func:`sin` for notes about automatic evaluation.

    Examples
    ========

    >>> from sympy import tan, pi
    >>> from sympy.abc import x
    >>> tan(x**2).diff(x)
    2*x*(tan(x**2)**2 + 1)
    >>> tan(1).diff(x)
    0
    >>> tan(pi/8).expand()
    -1 + sqrt(2)

    See Also
    ========

    sin, csc, cos, sec, cot
    asin, acsc, acos, asec, atan, acot, atan2

    References
    ==========

    .. [1] http://en.wikipedia.org/wiki/Trigonometric_functions
    .. [2] http://dlmf.nist.gov/4.14
    .. [3] http://functions.wolfram.com/ElementaryFunctions/Tan
    """

    def period(self, symbol=None):
        return self._period(pi, symbol)

    def fdiff(self, argindex=1):
        if argindex == 1:
            return S.One + self**2
        else:
            raise ArgumentIndexError(self, argindex)

    def inverse(self, argindex=1):
        """
        Returns the inverse of this function.
        """
        return atan

    @classmethod
    def eval(cls, arg):
<<<<<<< HEAD
        if hasattr(arg, '_eval_tan'):
            return arg._eval_tan(cls)

=======
        from sympy.calculus.util import AccumBounds
>>>>>>> 179075a2
        if arg.is_Number:
            if arg is S.NaN:
                return S.NaN
            elif arg is S.Zero:
                return S.Zero
            elif arg is S.Infinity or arg is S.NegativeInfinity:
                return AccumBounds(S.NegativeInfinity, S.Infinity)

        if isinstance(arg, AccumBounds):
            min, max = arg.min, arg.max
            d = floor(min/S.Pi)
            if min is not S.NegativeInfinity:
                min = min - d*S.Pi
            if max is not S.Infinity:
                max = max - d*S.Pi
            if AccumBounds(min, max).intersection(FiniteSet(S.Pi/2, 3*S.Pi/2)):
                return AccumBounds(S.NegativeInfinity, S.Infinity)
            else:
                return AccumBounds(tan(min), tan(max))

        if arg.could_extract_minus_sign():
            return -cls(-arg)

        i_coeff = arg.as_coefficient(S.ImaginaryUnit)
        if i_coeff is not None:
            return S.ImaginaryUnit * tanh(i_coeff)

        pi_coeff = _pi_coeff(arg, 2)
        if pi_coeff is not None:
            if pi_coeff.is_integer:
                return S.Zero

            if not pi_coeff.is_Rational:
                narg = pi_coeff*S.Pi
                if narg != arg:
                    return cls(narg)
                return None

            if pi_coeff.is_Rational:
                if not pi_coeff.q % 2:
                    narg = pi_coeff*S.Pi*2
                    cresult, sresult = cos(narg), cos(narg - S.Pi/2)
                    if not isinstance(cresult, cos) \
                            and not isinstance(sresult, cos):
                        if sresult == 0:
                            return S.ComplexInfinity
                        return (1 - cresult)/sresult
                table2 = {
                    12: (3, 4),
                    20: (4, 5),
                    30: (5, 6),
                    15: (6, 10),
                    24: (6, 8),
                    40: (8, 10),
                    60: (20, 30),
                    120: (40, 60)
                    }
                q = pi_coeff.q
                p = pi_coeff.p % q
                if q in table2:
                    nvala, nvalb = cls(p*S.Pi/table2[q][0]), cls(p*S.Pi/table2[q][1])
                    if None == nvala or None == nvalb:
                        return None
                    return (nvala - nvalb)/(1 + nvala*nvalb)
                narg = ((pi_coeff + S.Half) % 1 - S.Half)*S.Pi
                # see cos() to specify which expressions should  be
                # expanded automatically in terms of radicals
                cresult, sresult = cos(narg), cos(narg - S.Pi/2)
                if not isinstance(cresult, cos) \
                        and not isinstance(sresult, cos):
                    if cresult == 0:
                        return S.ComplexInfinity
                    return (sresult/cresult)
                if narg != arg:
                    return cls(narg)

        if arg.is_Add:
            x, m = _peeloff_pi(arg)
            if m:
                tanm = tan(m)
                if tanm is S.ComplexInfinity:
                    return -cot(x)
                else: # tanm == 0
                    return tan(x)

        if isinstance(arg, atan):
            return arg.args[0]

        if isinstance(arg, atan2):
            y, x = arg.args
            return y/x

        if isinstance(arg, asin):
            x = arg.args[0]
            return x / sqrt(1 - x**2)

        if isinstance(arg, acos):
            x = arg.args[0]
            return sqrt(1 - x**2) / x

        if isinstance(arg, acot):
            x = arg.args[0]
            return 1 / x

        if isinstance(arg, acsc):
            x = arg.args[0]
            return 1 / (sqrt(1 - 1 / x**2) * x)

        if isinstance(arg, asec):
            x = arg.args[0]
            return sqrt(1 - 1 / x**2) * x

    @staticmethod
    @cacheit
    def taylor_term(n, x, *previous_terms):
        from sympy import bernoulli
        if n < 0 or n % 2 == 0:
            return S.Zero
        else:
            x = sympify(x)

            a, b = ((n - 1)//2), 2**(n + 1)

            B = bernoulli(n + 1)
            F = factorial(n + 1)

            return (-1)**a * b*(b - 1) * B/F * x**n

    def _eval_nseries(self, x, n, logx):
        i = self.args[0].limit(x, 0)*2/S.Pi
        if i and i.is_Integer:
            return self.rewrite(cos)._eval_nseries(x, n=n, logx=logx)
        return Function._eval_nseries(self, x, n=n, logx=logx)

    def _eval_rewrite_as_Pow(self, arg):
        if isinstance(arg, log):
            I = S.ImaginaryUnit
            x = arg.args[0]
            return I*(x**-I - x**I)/(x**-I + x**I)

    def _eval_conjugate(self):
        return self.func(self.args[0].conjugate())

    def as_real_imag(self, deep=True, **hints):
        re, im = self._as_real_imag(deep=deep, **hints)
        if im:
            denom = cos(2*re) + cosh(2*im)
            return (sin(2*re)/denom, sinh(2*im)/denom)
        else:
            return (self.func(re), S.Zero)

    def _eval_expand_trig(self, **hints):
        from sympy import im, re
        arg = self.args[0]
        x = None
        if arg.is_Add:
            from sympy import symmetric_poly
            n = len(arg.args)
            TX = []
            for x in arg.args:
                tx = tan(x, evaluate=False)._eval_expand_trig()
                TX.append(tx)

            Yg = numbered_symbols('Y')
            Y = [ next(Yg) for i in range(n) ]

            p = [0, 0]
            for i in range(n + 1):
                p[1 - i % 2] += symmetric_poly(i, Y)*(-1)**((i % 4)//2)
            return (p[0]/p[1]).subs(list(zip(Y, TX)))

        else:
            coeff, terms = arg.as_coeff_Mul(rational=True)
            if coeff.is_Integer and coeff > 1:
                I = S.ImaginaryUnit
                z = Symbol('dummy', real=True)
                P = ((1 + I*z)**coeff).expand()
                return (im(P)/re(P)).subs([(z, tan(terms))])
        return tan(arg)

    def _eval_rewrite_as_exp(self, arg):
        I = S.ImaginaryUnit
        if isinstance(arg, TrigonometricFunction) or isinstance(arg, HyperbolicFunction):
            arg = arg.func(arg.args[0]).rewrite(exp)
        neg_exp, pos_exp = exp(-arg*I), exp(arg*I)
        return I*(neg_exp - pos_exp)/(neg_exp + pos_exp)

    def _eval_rewrite_as_sin(self, x):
        return 2*sin(x)**2/sin(2*x)

    def _eval_rewrite_as_cos(self, x):
        return cos(x - S.Pi / 2, evaluate=False) / cos(x)

    def _eval_rewrite_as_sincos(self, arg):
        return sin(arg)/cos(arg)

    def _eval_rewrite_as_cot(self, arg):
        return 1/cot(arg)

    def _eval_rewrite_as_sec(self, arg):
        sin_in_sec_form = sin(arg)._eval_rewrite_as_sec(arg)
        cos_in_sec_form = cos(arg)._eval_rewrite_as_sec(arg)
        return sin_in_sec_form / cos_in_sec_form

    def _eval_rewrite_as_csc(self, arg):
        sin_in_csc_form = sin(arg)._eval_rewrite_as_csc(arg)
        cos_in_csc_form = cos(arg)._eval_rewrite_as_csc(arg)
        return sin_in_csc_form / cos_in_csc_form

    def _eval_rewrite_as_pow(self, arg):
        y = self.rewrite(cos).rewrite(pow)
        if y.has(cos):
            return None
        return y

    def _eval_rewrite_as_sqrt(self, arg):
        y = self.rewrite(cos).rewrite(sqrt)
        if y.has(cos):
            return None
        return y

    def _eval_as_leading_term(self, x):
        from sympy import Order
        arg = self.args[0].as_leading_term(x)

        if x in arg.free_symbols and Order(1, x).contains(arg):
            return arg
        else:
            return self.func(arg)

    def _eval_is_real(self):
        return self.args[0].is_real

    def _eval_is_finite(self):
        arg = self.args[0]

        if arg.is_imaginary:
            return True


class cot(TrigonometricFunction):
    """
    The cotangent function.

    Returns the cotangent of x (measured in radians).

    Notes
    =====

    See :func:`sin` for notes about automatic evaluation.

<<<<<<< HEAD
    @classmethod
    def eval(cls, arg):
        if hasattr(arg, '_eval_cot'):
            return arg._eval_cot(cls)

=======
    Examples
    ========

    >>> from sympy import cot, pi
    >>> from sympy.abc import x
    >>> cot(x**2).diff(x)
    2*x*(-cot(x**2)**2 - 1)
    >>> cot(1).diff(x)
    0
    >>> cot(pi/12)
    sqrt(3) + 2

    See Also
    ========

    sin, csc, cos, sec, tan
    asin, acsc, acos, asec, atan, acot, atan2

    References
    ==========

    .. [1] http://en.wikipedia.org/wiki/Trigonometric_functions
    .. [2] http://dlmf.nist.gov/4.14
    .. [3] http://functions.wolfram.com/ElementaryFunctions/Cot
    """

    def period(self, symbol=None):
        return self._period(pi, symbol)

    def fdiff(self, argindex=1):
        if argindex == 1:
            return S.NegativeOne - self**2
        else:
            raise ArgumentIndexError(self, argindex)

    def inverse(self, argindex=1):
        """
        Returns the inverse of this function.
        """
        return acot

    @classmethod
    def eval(cls, arg):
        from sympy.calculus.util import AccumBounds
>>>>>>> 179075a2
        if arg.is_Number:
            if arg is S.NaN:
                return S.NaN
            if arg is S.Zero:
                return S.ComplexInfinity

        if isinstance(arg, AccumBounds):
            return -tan(arg + S.Pi/2)

        if arg.could_extract_minus_sign():
            return -cls(-arg)

        i_coeff = arg.as_coefficient(S.ImaginaryUnit)
        if i_coeff is not None:
            return -S.ImaginaryUnit * coth(i_coeff)

        pi_coeff = _pi_coeff(arg, 2)
        if pi_coeff is not None:
            if pi_coeff.is_integer:
                return S.ComplexInfinity

            if not pi_coeff.is_Rational:
                narg = pi_coeff*S.Pi
                if narg != arg:
                    return cls(narg)
                return None

            if pi_coeff.is_Rational:
                if pi_coeff.q > 2 and not pi_coeff.q % 2:
                    narg = pi_coeff*S.Pi*2
                    cresult, sresult = cos(narg), cos(narg - S.Pi/2)
                    if not isinstance(cresult, cos) \
                            and not isinstance(sresult, cos):
                        return (1 + cresult)/sresult
                table2 = {
                    12: (3, 4),
                    20: (4, 5),
                    30: (5, 6),
                    15: (6, 10),
                    24: (6, 8),
                    40: (8, 10),
                    60: (20, 30),
                    120: (40, 60)
                    }
                q = pi_coeff.q
                p = pi_coeff.p % q
                if q in table2:
                    nvala, nvalb = cls(p*S.Pi/table2[q][0]), cls(p*S.Pi/table2[q][1])
                    if None == nvala or None == nvalb:
                        return None
                    return (1 + nvala*nvalb)/(nvalb - nvala)
                narg = (((pi_coeff + S.Half) % 1) - S.Half)*S.Pi
                # see cos() to specify which expressions should be
                # expanded automatically in terms of radicals
                cresult, sresult = cos(narg), cos(narg - S.Pi/2)
                if not isinstance(cresult, cos) \
                        and not isinstance(sresult, cos):
                    if sresult == 0:
                        return S.ComplexInfinity
                    return cresult / sresult
                if narg != arg:
                    return cls(narg)

        if arg.is_Add:
            x, m = _peeloff_pi(arg)
            if m:
                cotm = cot(m)
                if cotm is S.ComplexInfinity:
                    return cot(x)
                else: # cotm == 0
                    return -tan(x)

        if isinstance(arg, acot):
            return arg.args[0]

        if isinstance(arg, atan):
            x = arg.args[0]
            return 1 / x

        if isinstance(arg, atan2):
            y, x = arg.args
            return x/y

        if isinstance(arg, asin):
            x = arg.args[0]
            return sqrt(1 - x**2) / x

        if isinstance(arg, acos):
            x = arg.args[0]
            return x / sqrt(1 - x**2)

        if isinstance(arg, acsc):
            x = arg.args[0]
            return sqrt(1 - 1 / x**2) * x

        if isinstance(arg, asec):
            x = arg.args[0]
            return 1 / (sqrt(1 - 1 / x**2) * x)

    @staticmethod
    @cacheit
    def taylor_term(n, x, *previous_terms):
        from sympy import bernoulli
        if n == 0:
            return 1 / sympify(x)
        elif n < 0 or n % 2 == 0:
            return S.Zero
        else:
            x = sympify(x)

            B = bernoulli(n + 1)
            F = factorial(n + 1)

            return (-1)**((n + 1)//2) * 2**(n + 1) * B/F * x**n

    def _eval_nseries(self, x, n, logx):
        i = self.args[0].limit(x, 0)/S.Pi
        if i and i.is_Integer:
            return self.rewrite(cos)._eval_nseries(x, n=n, logx=logx)
        return self.rewrite(tan)._eval_nseries(x, n=n, logx=logx)

    def _eval_conjugate(self):
        return self.func(self.args[0].conjugate())

    def as_real_imag(self, deep=True, **hints):
        re, im = self._as_real_imag(deep=deep, **hints)
        if im:
            denom = cos(2*re) - cosh(2*im)
            return (-sin(2*re)/denom, -sinh(2*im)/denom)
        else:
            return (self.func(re), S.Zero)

    def _eval_rewrite_as_exp(self, arg):
        I = S.ImaginaryUnit
        if isinstance(arg, TrigonometricFunction) or isinstance(arg, HyperbolicFunction):
            arg = arg.func(arg.args[0]).rewrite(exp)
        neg_exp, pos_exp = exp(-arg*I), exp(arg*I)
        return I*(pos_exp + neg_exp)/(pos_exp - neg_exp)

    def _eval_rewrite_as_Pow(self, arg):
        if isinstance(arg, log):
            I = S.ImaginaryUnit
            x = arg.args[0]
            return -I*(x**-I + x**I)/(x**-I - x**I)

    def _eval_rewrite_as_sin(self, x):
        return sin(2*x)/(2*(sin(x)**2))

    def _eval_rewrite_as_cos(self, x):
        return cos(x) / cos(x - S.Pi / 2, evaluate=False)

    def _eval_rewrite_as_sincos(self, arg):
        return cos(arg)/sin(arg)

    def _eval_rewrite_as_tan(self, arg):
        return 1/tan(arg)

    def _eval_rewrite_as_sec(self, arg):
        cos_in_sec_form = cos(arg)._eval_rewrite_as_sec(arg)
        sin_in_sec_form = sin(arg)._eval_rewrite_as_sec(arg)
        return cos_in_sec_form / sin_in_sec_form

    def _eval_rewrite_as_csc(self, arg):
        cos_in_csc_form = cos(arg)._eval_rewrite_as_csc(arg)
        sin_in_csc_form = sin(arg)._eval_rewrite_as_csc(arg)
        return cos_in_csc_form / sin_in_csc_form

    def _eval_rewrite_as_pow(self, arg):
        y = self.rewrite(cos).rewrite(pow)
        if y.has(cos):
            return None
        return y

    def _eval_rewrite_as_sqrt(self, arg):
        y = self.rewrite(cos).rewrite(sqrt)
        if y.has(cos):
            return None
        return y

    def _eval_as_leading_term(self, x):
        from sympy import Order
        arg = self.args[0].as_leading_term(x)

        if x in arg.free_symbols and Order(1, x).contains(arg):
            return 1/arg
        else:
            return self.func(arg)

    def _eval_is_real(self):
        return self.args[0].is_real

    def _eval_expand_trig(self, **hints):
        from sympy import im, re
        arg = self.args[0]
        x = None
        if arg.is_Add:
            from sympy import symmetric_poly
            n = len(arg.args)
            CX = []
            for x in arg.args:
                cx = cot(x, evaluate=False)._eval_expand_trig()
                CX.append(cx)

            Yg = numbered_symbols('Y')
            Y = [ next(Yg) for i in range(n) ]

            p = [0, 0]
            for i in range(n, -1, -1):
                p[(n - i) % 2] += symmetric_poly(i, Y)*(-1)**(((n - i) % 4)//2)
            return (p[0]/p[1]).subs(list(zip(Y, CX)))
        else:
            coeff, terms = arg.as_coeff_Mul(rational=True)
            if coeff.is_Integer and coeff > 1:
                I = S.ImaginaryUnit
                z = Symbol('dummy', real=True)
                P = ((z + I)**coeff).expand()
                return (re(P)/im(P)).subs([(z, cot(terms))])
        return cot(arg)

    def _eval_is_finite(self):
        arg = self.args[0]
        if arg.is_imaginary:
            return True

    def _eval_subs(self, old, new):
        if self == old:
            return new
        arg = self.args[0]
        argnew = arg.subs(old, new)
        if arg != argnew and (argnew/S.Pi).is_integer:
            return S.ComplexInfinity
        return cot(argnew)


class ReciprocalTrigonometricFunction(TrigonometricFunction):
    """Base class for reciprocal functions of trigonometric functions. """

    _reciprocal_of = None       # mandatory, to be defined in subclass

    # _is_even and _is_odd are used for correct evaluation of csc(-x), sec(-x)
    # TODO refactor into TrigonometricFunction common parts of
    # trigonometric functions eval() like even/odd, func(x+2*k*pi), etc.
    _is_even = None  # optional, to be defined in subclass
    _is_odd = None   # optional, to be defined in subclass

    @classmethod
    def eval(cls, arg):
        if arg.could_extract_minus_sign():
            if cls._is_even:
                return cls(-arg)
            if cls._is_odd:
                return -cls(-arg)

        pi_coeff = _pi_coeff(arg)
        if (pi_coeff is not None
            and not (2*pi_coeff).is_integer
            and pi_coeff.is_Rational):
                q = pi_coeff.q
                p = pi_coeff.p % (2*q)
                if p > q:
                    narg = (pi_coeff - 1)*S.Pi
                    return -cls(narg)
                if 2*p > q:
                    narg = (1 - pi_coeff)*S.Pi
                    if cls._is_odd:
                        return cls(narg)
                    elif cls._is_even:
                        return -cls(narg)

        t = cls._reciprocal_of.eval(arg)
        if hasattr(arg, 'inverse') and arg.inverse() == cls:
            return arg.args[0]
        return 1/t if t != None else t

    def _call_reciprocal(self, method_name, *args, **kwargs):
        # Calls method_name on _reciprocal_of
        o = self._reciprocal_of(self.args[0])
        return getattr(o, method_name)(*args, **kwargs)

    def _calculate_reciprocal(self, method_name, *args, **kwargs):
        # If calling method_name on _reciprocal_of returns a value != None
        # then return the reciprocal of that value
        t = self._call_reciprocal(method_name, *args, **kwargs)
        return 1/t if t != None else t

    def _rewrite_reciprocal(self, method_name, arg):
        # Special handling for rewrite functions. If reciprocal rewrite returns
        # unmodified expression, then return None
        t = self._call_reciprocal(method_name, arg)
        if t != None and t != self._reciprocal_of(arg):
            return 1/t

    def _period(self, symbol):
        f = self.args[0]
        return self._reciprocal_of(f).period(symbol)

    def fdiff(self, argindex=1):
        return -self._calculate_reciprocal("fdiff", argindex)/self**2

    def _eval_rewrite_as_exp(self, arg):
        return self._rewrite_reciprocal("_eval_rewrite_as_exp", arg)

    def _eval_rewrite_as_Pow(self, arg):
        return self._rewrite_reciprocal("_eval_rewrite_as_Pow", arg)

    def _eval_rewrite_as_sin(self, arg):
        return self._rewrite_reciprocal("_eval_rewrite_as_sin", arg)

    def _eval_rewrite_as_cos(self, arg):
        return self._rewrite_reciprocal("_eval_rewrite_as_cos", arg)

    def _eval_rewrite_as_tan(self, arg):
        return self._rewrite_reciprocal("_eval_rewrite_as_tan", arg)

    def _eval_rewrite_as_pow(self, arg):
        return self._rewrite_reciprocal("_eval_rewrite_as_pow", arg)

    def _eval_rewrite_as_sqrt(self, arg):
        return self._rewrite_reciprocal("_eval_rewrite_as_sqrt", arg)

    def _eval_conjugate(self):
        return self.func(self.args[0].conjugate())

    def as_real_imag(self, deep=True, **hints):
        return (1/self._reciprocal_of(self.args[0])).as_real_imag(deep,
                                                                  **hints)

    def _eval_expand_trig(self, **hints):
        return self._calculate_reciprocal("_eval_expand_trig", **hints)

    def _eval_is_real(self):
        return self._reciprocal_of(self.args[0])._eval_is_real()

    def _eval_as_leading_term(self, x):
        return (1/self._reciprocal_of(self.args[0]))._eval_as_leading_term(x)

    def _eval_is_finite(self):
        return (1/self._reciprocal_of(self.args[0])).is_finite

    def _eval_nseries(self, x, n, logx):
        return (1/self._reciprocal_of(self.args[0]))._eval_nseries(x, n, logx)


class sec(ReciprocalTrigonometricFunction):
    """
    The secant function.

    Returns the secant of x (measured in radians).

    Notes
    =====

    See :func:`sin` for notes about automatic evaluation.

    Examples
    ========

    >>> from sympy import sec
    >>> from sympy.abc import x
    >>> sec(x**2).diff(x)
    2*x*tan(x**2)*sec(x**2)
    >>> sec(1).diff(x)
    0

    See Also
    ========

    sin, csc, cos, tan, cot
    asin, acsc, acos, asec, atan, acot, atan2

    References
    ==========

    .. [1] http://en.wikipedia.org/wiki/Trigonometric_functions
    .. [2] http://dlmf.nist.gov/4.14
    .. [3] http://functions.wolfram.com/ElementaryFunctions/Sec
    """

    _reciprocal_of = cos
    _is_even = True

    def period(self, symbol=None):
        return self._period(symbol)

    def _eval_rewrite_as_cot(self, arg):
        cot_half_sq = cot(arg/2)**2
        return (cot_half_sq + 1)/(cot_half_sq - 1)

    def _eval_rewrite_as_cos(self, arg):
        return (1/cos(arg))

    def _eval_rewrite_as_sincos(self, arg):
        return sin(arg)/(cos(arg)*sin(arg))

    def _eval_rewrite_as_sin(self, arg):
        return (1 / cos(arg)._eval_rewrite_as_sin(arg))

    def _eval_rewrite_as_tan(self, arg):
        return (1 / cos(arg)._eval_rewrite_as_tan(arg))

    def _eval_rewrite_as_csc(self, arg):
        return csc(pi / 2 - arg, evaluate=False)

    def fdiff(self, argindex=1):
        if argindex == 1:
            return tan(self.args[0])*sec(self.args[0])
        else:
            raise ArgumentIndexError(self, argindex)

    @staticmethod
    @cacheit
    def taylor_term(n, x, *previous_terms):
        # Reference Formula:
        # http://functions.wolfram.com/ElementaryFunctions/Sec/06/01/02/01/
        from sympy.functions.combinatorial.numbers import euler
        if n < 0 or n % 2 == 1:
            return S.Zero
        else:
            x = sympify(x)
            k = n//2
            return (-1)**k*euler(2*k)/factorial(2*k)*x**(2*k)


class csc(ReciprocalTrigonometricFunction):
    """
    The cosecant function.

    Returns the cosecant of x (measured in radians).

    Notes
    =====

    See :func:`sin` for notes about automatic evaluation.

    Examples
    ========

    >>> from sympy import csc
    >>> from sympy.abc import x
    >>> csc(x**2).diff(x)
    -2*x*cot(x**2)*csc(x**2)
    >>> csc(1).diff(x)
    0

    See Also
    ========

    sin, cos, sec, tan, cot
    asin, acsc, acos, asec, atan, acot, atan2

    References
    ==========

    .. [1] http://en.wikipedia.org/wiki/Trigonometric_functions
    .. [2] http://dlmf.nist.gov/4.14
    .. [3] http://functions.wolfram.com/ElementaryFunctions/Csc
    """

    _reciprocal_of = sin
    _is_odd = True

    def period(self, symbol=None):
        return self._period(symbol)

    def _eval_rewrite_as_sin(self, arg):
        return (1/sin(arg))

    def _eval_rewrite_as_sincos(self, arg):
        return cos(arg)/(sin(arg)*cos(arg))

    def _eval_rewrite_as_cot(self, arg):
        cot_half = cot(arg/2)
        return (1 + cot_half**2)/(2*cot_half)

    def _eval_rewrite_as_cos(self, arg):
        return (1 / sin(arg)._eval_rewrite_as_cos(arg))

    def _eval_rewrite_as_sec(self, arg):
        return sec(pi / 2 - arg, evaluate=False)

    def _eval_rewrite_as_tan(self, arg):
        return (1 / sin(arg)._eval_rewrite_as_tan(arg))

    def fdiff(self, argindex=1):
        if argindex == 1:
            return -cot(self.args[0])*csc(self.args[0])
        else:
            raise ArgumentIndexError(self, argindex)

    @staticmethod
    @cacheit
    def taylor_term(n, x, *previous_terms):
        from sympy import bernoulli
        if n == 0:
            return 1/sympify(x)
        elif n < 0 or n % 2 == 0:
            return S.Zero
        else:
            x = sympify(x)
            k = n//2 + 1
            return ((-1)**(k - 1)*2*(2**(2*k - 1) - 1)*
                    bernoulli(2*k)*x**(2*k - 1)/factorial(2*k))


class sinc(Function):
    r"""Represents unnormalized sinc function

    Examples
    ========

    >>> from sympy import sinc, oo, jn, Product, Symbol
    >>> from sympy.abc import x
    >>> sinc(x)
    sinc(x)

    * Automated Evaluation

    >>> sinc(0)
    1
    >>> sinc(oo)
    0

    * Differentiation

    >>> sinc(x).diff()
    (x*cos(x) - sin(x))/x**2

    * Series Expansion

    >>> sinc(x).series()
    1 - x**2/6 + x**4/120 + O(x**6)

    * As zero'th order spherical Bessel Function

    >>> sinc(x).rewrite(jn)
    jn(0, x)

    References
    ==========

    .. [1] http://en.wikipedia.org/wiki/Sinc_function

    """

    def fdiff(self, argindex=1):
        x = self.args[0]
        if argindex == 1:
            return (x*cos(x) - sin(x)) / x**2
        else:
            raise ArgumentIndexError(self, argindex)

    @classmethod
    def eval(cls, arg):
        if arg.is_zero:
            return S.One
        if arg.is_Number:
            if arg in [S.Infinity, -S.Infinity]:
                return S.Zero
            elif arg is S.NaN:
                return S.NaN

        if arg is S.ComplexInfinity:
            return S.NaN

        if arg.could_extract_minus_sign():
            return cls(-arg)

        pi_coeff = _pi_coeff(arg)
        if pi_coeff is not None:
            if pi_coeff.is_integer:
                if fuzzy_not(arg.is_zero):
                    return S.Zero
            elif (2*pi_coeff).is_integer:
                return S.NegativeOne**(pi_coeff - S.Half) / arg

    def _eval_nseries(self, x, n, logx):
        x = self.args[0]
        return (sin(x)/x)._eval_nseries(x, n, logx)

    def _eval_rewrite_as_jn(self, arg):
        from sympy.functions.special.bessel import jn
        return jn(0, arg)

    def _eval_rewrite_as_sin(self, arg):
        return Piecewise((sin(arg)/arg, Ne(arg, 0)), (1, True))


###############################################################################
########################### TRIGONOMETRIC INVERSES ############################
###############################################################################


class InverseTrigonometricFunction(Function):
    """Base class for inverse trigonometric functions."""

    pass


class asin(InverseTrigonometricFunction):
    """
    The inverse sine function.

    Returns the arcsine of x in radians.

    Notes
    =====

    asin(x) will evaluate automatically in the cases oo, -oo, 0, 1,
    -1 and for some instances when the result is a rational multiple
    of pi (see the eval class method).

    Examples
    ========

    >>> from sympy import asin, oo, pi
    >>> asin(1)
    pi/2
    >>> asin(-1)
    -pi/2

    See Also
    ========

    sin, csc, cos, sec, tan, cot
    acsc, acos, asec, atan, acot, atan2

    References
    ==========

    .. [1] http://en.wikipedia.org/wiki/Inverse_trigonometric_functions
    .. [2] http://dlmf.nist.gov/4.23
    .. [3] http://functions.wolfram.com/ElementaryFunctions/ArcSin
    """

    def fdiff(self, argindex=1):
        if argindex == 1:
            return 1/sqrt(1 - self.args[0]**2)
        else:
            raise ArgumentIndexError(self, argindex)

    def _eval_is_rational(self):
        s = self.func(*self.args)
        if s.func == self.func:
            if s.args[0].is_rational:
                return False
        else:
            return s.is_rational

    def _eval_is_positive(self):
        return self._eval_is_real() and self.args[0].is_positive

    def _eval_is_negative(self):
        return self._eval_is_real() and self.args[0].is_negative

    @classmethod
    def eval(cls, arg):
        if hasattr(arg, '_eval_asin'):
            return arg._eval_asin(cls)

        if arg.is_Number:
            if arg is S.NaN:
                return S.NaN
            elif arg is S.Infinity:
                return S.NegativeInfinity * S.ImaginaryUnit
            elif arg is S.NegativeInfinity:
                return S.Infinity * S.ImaginaryUnit
            elif arg is S.Zero:
                return S.Zero
            elif arg is S.One:
                return S.Pi / 2
            elif arg is S.NegativeOne:
                return -S.Pi / 2

        if arg.could_extract_minus_sign():
            return -cls(-arg)

        if arg.is_number:
            cst_table = {
                sqrt(3)/2: 3,
                -sqrt(3)/2: -3,
                sqrt(2)/2: 4,
                -sqrt(2)/2: -4,
                1/sqrt(2): 4,
                -1/sqrt(2): -4,
                sqrt((5 - sqrt(5))/8): 5,
                -sqrt((5 - sqrt(5))/8): -5,
                S.Half: 6,
                -S.Half: -6,
                sqrt(2 - sqrt(2))/2: 8,
                -sqrt(2 - sqrt(2))/2: -8,
                (sqrt(5) - 1)/4: 10,
                (1 - sqrt(5))/4: -10,
                (sqrt(3) - 1)/sqrt(2**3): 12,
                (1 - sqrt(3))/sqrt(2**3): -12,
                (sqrt(5) + 1)/4: S(10)/3,
                -(sqrt(5) + 1)/4: -S(10)/3
            }

            if arg in cst_table:
                return S.Pi / cst_table[arg]

        i_coeff = arg.as_coefficient(S.ImaginaryUnit)
        if i_coeff is not None:
            return S.ImaginaryUnit * asinh(i_coeff)

    @staticmethod
    @cacheit
    def taylor_term(n, x, *previous_terms):
        if n < 0 or n % 2 == 0:
            return S.Zero
        else:
            x = sympify(x)
            if len(previous_terms) >= 2 and n > 2:
                p = previous_terms[-2]
                return p * (n - 2)**2/(n*(n - 1)) * x**2
            else:
                k = (n - 1) // 2
                R = RisingFactorial(S.Half, k)
                F = factorial(k)
                return R / F * x**n / n

    def _eval_as_leading_term(self, x):
        from sympy import Order
        arg = self.args[0].as_leading_term(x)

        if x in arg.free_symbols and Order(1, x).contains(arg):
            return arg
        else:
            return self.func(arg)

    def _eval_rewrite_as_acos(self, x):
        return S.Pi/2 - acos(x)

    def _eval_rewrite_as_atan(self, x):
        return 2*atan(x/(1 + sqrt(1 - x**2)))

    def _eval_rewrite_as_log(self, x):
        return -S.ImaginaryUnit*log(S.ImaginaryUnit*x + sqrt(1 - x**2))

    def _eval_rewrite_as_acot(self, arg):
        return 2*acot((1 + sqrt(1 - arg**2))/arg)

    def _eval_rewrite_as_asec(self, arg):
        return S.Pi/2 - asec(1/arg)

    def _eval_rewrite_as_acsc(self, arg):
        return acsc(1/arg)

    def _eval_is_real(self):
        x = self.args[0]
        return x.is_real and (1 - abs(x)).is_nonnegative

    def inverse(self, argindex=1):
        """
        Returns the inverse of this function.
        """
        return sin


class acos(InverseTrigonometricFunction):
    """
    The inverse cosine function.

    Returns the arc cosine of x (measured in radians).

    Notes
    =====

    ``acos(x)`` will evaluate automatically in the cases
    ``oo``, ``-oo``, ``0``, ``1``, ``-1``.

    ``acos(zoo)`` evaluates to ``zoo``
    (see note in :py:class`sympy.functions.elementary.trigonometric.asec`)

    Examples
    ========

    >>> from sympy import acos, oo, pi
    >>> acos(1)
    0
    >>> acos(0)
    pi/2
    >>> acos(oo)
    oo*I

    See Also
    ========

    sin, csc, cos, sec, tan, cot
    asin, acsc, asec, atan, acot, atan2

    References
    ==========

    .. [1] http://en.wikipedia.org/wiki/Inverse_trigonometric_functions
    .. [2] http://dlmf.nist.gov/4.23
    .. [3] http://functions.wolfram.com/ElementaryFunctions/ArcCos
    """

    def fdiff(self, argindex=1):
        if argindex == 1:
            return -1/sqrt(1 - self.args[0]**2)
        else:
            raise ArgumentIndexError(self, argindex)

    def _eval_is_rational(self):
        s = self.func(*self.args)
        if s.func == self.func:
            if s.args[0].is_rational:
                return False
        else:
            return s.is_rational

    @classmethod
    def eval(cls, arg):
        if hasattr(arg, '_eval_acos'):
            return arg._eval_acos(cls)

        if arg.is_Number:
            if arg is S.NaN:
                return S.NaN
            elif arg is S.Infinity:
                return S.Infinity * S.ImaginaryUnit
            elif arg is S.NegativeInfinity:
                return S.NegativeInfinity * S.ImaginaryUnit
            elif arg is S.Zero:
                return S.Pi / 2
            elif arg is S.One:
                return S.Zero
            elif arg is S.NegativeOne:
                return S.Pi

        if arg is S.ComplexInfinity:
            return S.ComplexInfinity

        if arg.is_number:
            cst_table = {
                S.Half: S.Pi/3,
                -S.Half: 2*S.Pi/3,
                sqrt(2)/2: S.Pi/4,
                -sqrt(2)/2: 3*S.Pi/4,
                1/sqrt(2): S.Pi/4,
                -1/sqrt(2): 3*S.Pi/4,
                sqrt(3)/2: S.Pi/6,
                -sqrt(3)/2: 5*S.Pi/6,
            }

            if arg in cst_table:
                return cst_table[arg]

    @staticmethod
    @cacheit
    def taylor_term(n, x, *previous_terms):
        if n == 0:
            return S.Pi / 2
        elif n < 0 or n % 2 == 0:
            return S.Zero
        else:
            x = sympify(x)
            if len(previous_terms) >= 2 and n > 2:
                p = previous_terms[-2]
                return p * (n - 2)**2/(n*(n - 1)) * x**2
            else:
                k = (n - 1) // 2
                R = RisingFactorial(S.Half, k)
                F = factorial(k)
                return -R / F * x**n / n

    def _eval_as_leading_term(self, x):
        from sympy import Order
        arg = self.args[0].as_leading_term(x)

        if x in arg.free_symbols and Order(1, x).contains(arg):
            return arg
        else:
            return self.func(arg)

    def _eval_is_real(self):
        x = self.args[0]
        return x.is_real and (1 - abs(x)).is_nonnegative

    def _eval_is_nonnegative(self):
        return self._eval_is_real()

    def _eval_nseries(self, x, n, logx):
        return self._eval_rewrite_as_log(self.args[0])._eval_nseries(x, n, logx)

    def _eval_rewrite_as_log(self, x):
        return S.Pi/2 + S.ImaginaryUnit * \
            log(S.ImaginaryUnit * x + sqrt(1 - x**2))

    def _eval_rewrite_as_asin(self, x):
        return S.Pi/2 - asin(x)

    def _eval_rewrite_as_atan(self, x):
        return atan(sqrt(1 - x**2)/x) + (S.Pi/2)*(1 - x*sqrt(1/x**2))

    def inverse(self, argindex=1):
        """
        Returns the inverse of this function.
        """
        return cos

    def _eval_rewrite_as_acot(self, arg):
        return S.Pi/2 - 2*acot((1 + sqrt(1 - arg**2))/arg)

    def _eval_rewrite_as_asec(self, arg):
        return asec(1/arg)

    def _eval_rewrite_as_acsc(self, arg):
        return S.Pi/2 - acsc(1/arg)

    def _eval_conjugate(self):
        z = self.args[0]
        r = self.func(self.args[0].conjugate())
        if z.is_real is False:
            return r
        elif z.is_real and (z + 1).is_nonnegative and (z - 1).is_nonpositive:
            return r


class atan(InverseTrigonometricFunction):
    """
    The inverse tangent function.

    Returns the arc tangent of x (measured in radians).

    Notes
    =====

    atan(x) will evaluate automatically in the cases
    oo, -oo, 0, 1, -1.

    Examples
    ========

    >>> from sympy import atan, oo, pi
    >>> atan(0)
    0
    >>> atan(1)
    pi/4
    >>> atan(oo)
    pi/2

    See Also
    ========

    sin, csc, cos, sec, tan, cot
    asin, acsc, acos, asec, acot, atan2

    References
    ==========

    .. [1] http://en.wikipedia.org/wiki/Inverse_trigonometric_functions
    .. [2] http://dlmf.nist.gov/4.23
    .. [3] http://functions.wolfram.com/ElementaryFunctions/ArcTan
    """

    def fdiff(self, argindex=1):
        if argindex == 1:
            return 1/(1 + self.args[0]**2)
        else:
            raise ArgumentIndexError(self, argindex)

    def _eval_is_rational(self):
        s = self.func(*self.args)
        if s.func == self.func:
            if s.args[0].is_rational:
                return False
        else:
            return s.is_rational

    def _eval_is_positive(self):
        return self.args[0].is_positive

    def _eval_is_nonnegative(self):
        return self.args[0].is_nonnegative

    @classmethod
    def eval(cls, arg):
        if hasattr(arg, '_eval_atan'):
            return arg._eval_atan(cls)

        if arg.is_Number:
            if arg is S.NaN:
                return S.NaN
            elif arg is S.Infinity:
                return S.Pi / 2
            elif arg is S.NegativeInfinity:
                return -S.Pi / 2
            elif arg is S.Zero:
                return S.Zero
            elif arg is S.One:
                return S.Pi / 4
            elif arg is S.NegativeOne:
                return -S.Pi / 4
        if arg.could_extract_minus_sign():
            return -cls(-arg)

        if arg.is_number:
            cst_table = {
                sqrt(3)/3: 6,
                -sqrt(3)/3: -6,
                1/sqrt(3): 6,
                -1/sqrt(3): -6,
                sqrt(3): 3,
                -sqrt(3): -3,
                (1 + sqrt(2)): S(8)/3,
                -(1 + sqrt(2)): S(8)/3,
                (sqrt(2) - 1): 8,
                (1 - sqrt(2)): -8,
                sqrt((5 + 2*sqrt(5))): S(5)/2,
                -sqrt((5 + 2*sqrt(5))): -S(5)/2,
                (2 - sqrt(3)): 12,
                -(2 - sqrt(3)): -12
            }

            if arg in cst_table:
                return S.Pi / cst_table[arg]

        i_coeff = arg.as_coefficient(S.ImaginaryUnit)
        if i_coeff is not None:
            return S.ImaginaryUnit * atanh(i_coeff)

    @staticmethod
    @cacheit
    def taylor_term(n, x, *previous_terms):
        if n < 0 or n % 2 == 0:
            return S.Zero
        else:
            x = sympify(x)
            return (-1)**((n - 1)//2) * x**n / n

    def _eval_as_leading_term(self, x):
        from sympy import Order
        arg = self.args[0].as_leading_term(x)

        if x in arg.free_symbols and Order(1, x).contains(arg):
            return arg
        else:
            return self.func(arg)

    def _eval_is_real(self):
        return self.args[0].is_real

    def _eval_rewrite_as_log(self, x):
        return S.ImaginaryUnit/2 * (log(S(1) - S.ImaginaryUnit * x)
            - log(S(1) + S.ImaginaryUnit * x))

    def _eval_aseries(self, n, args0, x, logx):
        if args0[0] == S.Infinity:
            return (S.Pi/2 - atan(1/self.args[0]))._eval_nseries(x, n, logx)
        elif args0[0] == S.NegativeInfinity:
            return (-S.Pi/2 - atan(1/self.args[0]))._eval_nseries(x, n, logx)
        else:
            return super(atan, self)._eval_aseries(n, args0, x, logx)

    def inverse(self, argindex=1):
        """
        Returns the inverse of this function.
        """
        return tan

    def _eval_rewrite_as_asin(self, arg):
        return sqrt(arg**2)/arg*(S.Pi/2 - asin(1/sqrt(1 + arg**2)))

    def _eval_rewrite_as_acos(self, arg):
        return sqrt(arg**2)/arg*acos(1/sqrt(1 + arg**2))

    def _eval_rewrite_as_acot(self, arg):
        return acot(1/arg)

    def _eval_rewrite_as_asec(self, arg):
        return sqrt(arg**2)/arg*asec(sqrt(1 + arg**2))

    def _eval_rewrite_as_acsc(self, arg):
        return sqrt(arg**2)/arg*(S.Pi/2 - acsc(sqrt(1 + arg**2)))


class acot(InverseTrigonometricFunction):
    """
    The inverse cotangent function.

    Returns the arc cotangent of x (measured in radians).

    See Also
    ========

    sin, csc, cos, sec, tan, cot
    asin, acsc, acos, asec, atan, atan2

    References
    ==========

    .. [1] http://en.wikipedia.org/wiki/Inverse_trigonometric_functions
    .. [2] http://dlmf.nist.gov/4.23
    .. [3] http://functions.wolfram.com/ElementaryFunctions/ArcCot
    """

    def fdiff(self, argindex=1):
        if argindex == 1:
            return -1 / (1 + self.args[0]**2)
        else:
            raise ArgumentIndexError(self, argindex)

    def _eval_is_rational(self):
        s = self.func(*self.args)
        if s.func == self.func:
            if s.args[0].is_rational:
                return False
        else:
            return s.is_rational

    def _eval_is_positive(self):
        return self.args[0].is_nonnegative

    def _eval_is_negative(self):
        return self.args[0].is_negative

    def _eval_is_real(self):
        return self.args[0].is_real

    @classmethod
    def eval(cls, arg):
        if hasattr(arg, '_eval_acot'):
            return arg._eval_acot(cls)

        if arg.is_Number:
            if arg is S.NaN:
                return S.NaN
            elif arg is S.Infinity:
                return S.Zero
            elif arg is S.NegativeInfinity:
                return S.Zero
            elif arg is S.Zero:
                return S.Pi/ 2
            elif arg is S.One:
                return S.Pi / 4
            elif arg is S.NegativeOne:
                return -S.Pi / 4

        if arg.could_extract_minus_sign():
            return -cls(-arg)

        if arg.is_number:
            cst_table = {
                sqrt(3)/3: 3,
                -sqrt(3)/3: -3,
                1/sqrt(3): 3,
                -1/sqrt(3): -3,
                sqrt(3): 6,
                -sqrt(3): -6,
                (1 + sqrt(2)): 8,
                -(1 + sqrt(2)): -8,
                (1 - sqrt(2)): -S(8)/3,
                (sqrt(2) - 1): S(8)/3,
                sqrt(5 + 2*sqrt(5)): 10,
                -sqrt(5 + 2*sqrt(5)): -10,
                (2 + sqrt(3)): 12,
                -(2 + sqrt(3)): -12,
                (2 - sqrt(3)): S(12)/5,
                -(2 - sqrt(3)): -S(12)/5,
            }

            if arg in cst_table:
                return S.Pi / cst_table[arg]

        i_coeff = arg.as_coefficient(S.ImaginaryUnit)
        if i_coeff is not None:
            return -S.ImaginaryUnit * acoth(i_coeff)

    @staticmethod
    @cacheit
    def taylor_term(n, x, *previous_terms):
        if n == 0:
            return S.Pi / 2  # FIX THIS
        elif n < 0 or n % 2 == 0:
            return S.Zero
        else:
            x = sympify(x)
            return (-1)**((n + 1)//2) * x**n / n

    def _eval_as_leading_term(self, x):
        from sympy import Order
        arg = self.args[0].as_leading_term(x)

        if x in arg.free_symbols and Order(1, x).contains(arg):
            return arg
        else:
            return self.func(arg)

    def _eval_is_real(self):
        return self.args[0].is_real

    def _eval_aseries(self, n, args0, x, logx):
        if args0[0] == S.Infinity:
            return (S.Pi/2 - acot(1/self.args[0]))._eval_nseries(x, n, logx)
        elif args0[0] == S.NegativeInfinity:
            return (3*S.Pi/2 - acot(1/self.args[0]))._eval_nseries(x, n, logx)
        else:
            return super(atan, self)._eval_aseries(n, args0, x, logx)

    def _eval_rewrite_as_log(self, x):
        return S.ImaginaryUnit/2 * (log(1 - S.ImaginaryUnit/x)
            - log(1 + S.ImaginaryUnit/x))

    def inverse(self, argindex=1):
        """
        Returns the inverse of this function.
        """
        return cot

    def _eval_rewrite_as_asin(self, arg):
        return (arg*sqrt(1/arg**2)*
                (S.Pi/2 - asin(sqrt(-arg**2)/sqrt(-arg**2 - 1))))

    def _eval_rewrite_as_acos(self, arg):
        return arg*sqrt(1/arg**2)*acos(sqrt(-arg**2)/sqrt(-arg**2 - 1))

    def _eval_rewrite_as_atan(self, arg):
        return atan(1/arg)

    def _eval_rewrite_as_asec(self, arg):
        return arg*sqrt(1/arg**2)*asec(sqrt((1 + arg**2)/arg**2))

    def _eval_rewrite_as_acsc(self, arg):
        return arg*sqrt(1/arg**2)*(S.Pi/2 - acsc(sqrt((1 + arg**2)/arg**2)))


class asec(InverseTrigonometricFunction):
    r"""
    The inverse secant function.

    Returns the arc secant of x (measured in radians).

    Notes
    =====

    ``asec(x)`` will evaluate automatically in the cases
    ``oo``, ``-oo``, ``0``, ``1``, ``-1``.

    ``asec(x)`` has branch cut in the interval [-1, 1]. For complex arguments,
    it can be defined [4]_ as

    .. math::
        sec^{-1}(z) = -i*(log(\sqrt{1 - z^2} + 1) / z)

    At ``x = 0``, for positive branch cut, the limit evaluates to ``zoo``. For
    negative branch cut, the limit

    .. math::
        \lim_{z \to 0}-i*(log(-\sqrt{1 - z^2} + 1) / z)

    simplifies to :math:`-i*log(z/2 + O(z^3))` which ultimately evaluates to
    ``zoo``.

    As ``asex(x)`` = ``asec(1/x)``, a similar argument can be given for
    ``acos(x)``.

    Examples
    ========

    >>> from sympy import asec, oo, pi
    >>> asec(1)
    0
    >>> asec(-1)
    pi

    See Also
    ========

    sin, csc, cos, sec, tan, cot
    asin, acsc, acos, atan, acot, atan2

    References
    ==========

    .. [1] http://en.wikipedia.org/wiki/Inverse_trigonometric_functions
    .. [2] http://dlmf.nist.gov/4.23
    .. [3] http://functions.wolfram.com/ElementaryFunctions/ArcSec
    .. [4] http://reference.wolfram.com/language/ref/ArcSec.html
    """

    @classmethod
    def eval(cls, arg):
        if arg.is_zero:
            return S.ComplexInfinity
        if arg.is_Number:
            if arg is S.NaN:
                return S.NaN
            elif arg is S.One:
                return S.Zero
            elif arg is S.NegativeOne:
                return S.Pi
        if arg in [S.Infinity, S.NegativeInfinity, S.ComplexInfinity]:
            return S.Pi/2

    def fdiff(self, argindex=1):
        if argindex == 1:
            return 1/(self.args[0]**2*sqrt(1 - 1/self.args[0]**2))
        else:
            raise ArgumentIndexError(self, argindex)

    def inverse(self, argindex=1):
        """
        Returns the inverse of this function.
        """
        return sec

    def _eval_as_leading_term(self, x):
        from sympy import Order
        arg = self.args[0].as_leading_term(x)
        if Order(1,x).contains(arg):
            return log(arg)
        else:
            return self.func(arg)

    def _eval_is_real(self):
        x = self.args[0]
        if x.is_real is False:
            return False
        return fuzzy_or(((x - 1).is_nonnegative, (-x - 1).is_nonnegative))

    def _eval_rewrite_as_log(self, arg):
        return S.Pi/2 + S.ImaginaryUnit*log(S.ImaginaryUnit/arg + sqrt(1 - 1/arg**2))

    def _eval_rewrite_as_asin(self, arg):
        return S.Pi/2 - asin(1/arg)

    def _eval_rewrite_as_acos(self, arg):
        return acos(1/arg)

    def _eval_rewrite_as_atan(self, arg):
        return sqrt(arg**2)/arg*(-S.Pi/2 + 2*atan(arg + sqrt(arg**2 - 1)))

    def _eval_rewrite_as_acot(self, arg):
        return sqrt(arg**2)/arg*(-S.Pi/2 + 2*acot(arg - sqrt(arg**2 - 1)))

    def _eval_rewrite_as_acsc(self, arg):
        return S.Pi/2 - acsc(arg)


class acsc(InverseTrigonometricFunction):
    """
    The inverse cosecant function.

    Returns the arc cosecant of x (measured in radians).

    Notes
    =====

    acsc(x) will evaluate automatically in the cases
    oo, -oo, 0, 1, -1.

    Examples
    ========

    >>> from sympy import acsc, oo, pi
    >>> acsc(1)
    pi/2
    >>> acsc(-1)
    -pi/2

    See Also
    ========

    sin, csc, cos, sec, tan, cot
    asin, acos, asec, atan, acot, atan2

    References
    ==========

    .. [1] http://en.wikipedia.org/wiki/Inverse_trigonometric_functions
    .. [2] http://dlmf.nist.gov/4.23
    .. [3] http://functions.wolfram.com/ElementaryFunctions/ArcCsc
    """

    @classmethod
    def eval(cls, arg):
        if arg.is_Number:
            if arg is S.NaN:
                return S.NaN
            elif arg is S.One:
                return S.Pi/2
            elif arg is S.NegativeOne:
                return -S.Pi/2
        if arg in [S.Infinity, S.NegativeInfinity, S.ComplexInfinity]:
            return S.Zero

    def fdiff(self, argindex=1):
        if argindex == 1:
            return -1/(self.args[0]**2*sqrt(1 - 1/self.args[0]**2))
        else:
            raise ArgumentIndexError(self, argindex)

    def inverse(self, argindex=1):
        """
        Returns the inverse of this function.
        """
        return csc

    def _eval_as_leading_term(self, x):
        from sympy import Order
        arg = self.args[0].as_leading_term(x)
        if Order(1,x).contains(arg):
            return log(arg)
        else:
            return self.func(arg)

    def _eval_rewrite_as_log(self, arg):
        return -S.ImaginaryUnit*log(S.ImaginaryUnit/arg + sqrt(1 - 1/arg**2))

    def _eval_rewrite_as_asin(self, arg):
        return asin(1/arg)

    def _eval_rewrite_as_acos(self, arg):
        return S.Pi/2 - acos(1/arg)

    def _eval_rewrite_as_atan(self, arg):
        return sqrt(arg**2)/arg*(S.Pi/2 - atan(sqrt(arg**2 - 1)))

    def _eval_rewrite_as_acot(self, arg):
        return sqrt(arg**2)/arg*(S.Pi/2 - acot(1/sqrt(arg**2 - 1)))

    def _eval_rewrite_as_asec(self, arg):
        return S.Pi/2 - asec(arg)


class atan2(InverseTrigonometricFunction):
    r"""
    The function ``atan2(y, x)`` computes `\operatorname{atan}(y/x)` taking
    two arguments `y` and `x`.  Signs of both `y` and `x` are considered to
    determine the appropriate quadrant of `\operatorname{atan}(y/x)`.
    The range is `(-\pi, \pi]`. The complete definition reads as follows:

    .. math::

        \operatorname{atan2}(y, x) =
        \begin{cases}
          \arctan\left(\frac y x\right) & \qquad x > 0 \\
          \arctan\left(\frac y x\right) + \pi& \qquad y \ge 0 , x < 0 \\
          \arctan\left(\frac y x\right) - \pi& \qquad y < 0 , x < 0 \\
          +\frac{\pi}{2} & \qquad y > 0 , x = 0 \\
          -\frac{\pi}{2} & \qquad y < 0 , x = 0 \\
          \text{undefined} & \qquad y = 0, x = 0
        \end{cases}

    Attention: Note the role reversal of both arguments. The `y`-coordinate
    is the first argument and the `x`-coordinate the second.

    Examples
    ========

    Going counter-clock wise around the origin we find the
    following angles:

    >>> from sympy import atan2
    >>> atan2(0, 1)
    0
    >>> atan2(1, 1)
    pi/4
    >>> atan2(1, 0)
    pi/2
    >>> atan2(1, -1)
    3*pi/4
    >>> atan2(0, -1)
    pi
    >>> atan2(-1, -1)
    -3*pi/4
    >>> atan2(-1, 0)
    -pi/2
    >>> atan2(-1, 1)
    -pi/4

    which are all correct. Compare this to the results of the ordinary
    `\operatorname{atan}` function for the point `(x, y) = (-1, 1)`

    >>> from sympy import atan, S
    >>> atan(S(1) / -1)
    -pi/4
    >>> atan2(1, -1)
    3*pi/4

    where only the `\operatorname{atan2}` function reurns what we expect.
    We can differentiate the function with respect to both arguments:

    >>> from sympy import diff
    >>> from sympy.abc import x, y
    >>> diff(atan2(y, x), x)
    -y/(x**2 + y**2)

    >>> diff(atan2(y, x), y)
    x/(x**2 + y**2)

    We can express the `\operatorname{atan2}` function in terms of
    complex logarithms:

    >>> from sympy import log
    >>> atan2(y, x).rewrite(log)
    -I*log((x + I*y)/sqrt(x**2 + y**2))

    and in terms of `\operatorname(atan)`:

    >>> from sympy import atan
    >>> atan2(y, x).rewrite(atan)
    2*atan(y/(x + sqrt(x**2 + y**2)))

    but note that this form is undefined on the negative real axis.

    See Also
    ========

    sin, csc, cos, sec, tan, cot
    asin, acsc, acos, asec, atan, acot

    References
    ==========

    .. [1] http://en.wikipedia.org/wiki/Inverse_trigonometric_functions
    .. [2] http://en.wikipedia.org/wiki/Atan2
    .. [3] http://functions.wolfram.com/ElementaryFunctions/ArcTan2
    """

    @classmethod
    def eval(cls, y, x):
<<<<<<< HEAD
        if hasattr(arg, '_eval_atan2'):
            return arg._eval_atan2(cls)

=======
        from sympy import Heaviside, im, re
>>>>>>> 179075a2
        if x is S.NegativeInfinity:
            if y.is_zero:
                # Special case y = 0 because we define Heaviside(0) = 1/2
                return S.Pi
            return 2*S.Pi*(Heaviside(re(y))) - S.Pi
        elif x is S.Infinity:
            return S.Zero
        elif x.is_imaginary and y.is_imaginary and x.is_number and y.is_number:
            x = im(x)
            y = im(y)

        if x.is_real and y.is_real:
            if x.is_positive:
                return atan(y / x)
            elif x.is_negative:
                if y.is_negative:
                    return atan(y / x) - S.Pi
                elif y.is_nonnegative:
                    return atan(y / x) + S.Pi
            elif x.is_zero:
                if y.is_positive:
                    return S.Pi/2
                elif y.is_negative:
                    return -S.Pi/2
                elif y.is_zero:
                    return S.NaN
        if y.is_zero and x.is_real and fuzzy_not(x.is_zero):
            return S.Pi * (S.One - Heaviside(x))
        if x.is_number and y.is_number:
            return -S.ImaginaryUnit*log(
                (x + S.ImaginaryUnit*y)/sqrt(x**2 + y**2))

    def _eval_rewrite_as_log(self, y, x):
        return -S.ImaginaryUnit*log((x + S.ImaginaryUnit*y) / sqrt(x**2 + y**2))

    def _eval_rewrite_as_atan(self, y, x):
        return 2*atan(y / (sqrt(x**2 + y**2) + x))

    def _eval_rewrite_as_arg(self, y, x):
        from sympy import arg
        if x.is_real and y.is_real:
            return arg(x + y*S.ImaginaryUnit)
        I = S.ImaginaryUnit
        n = x + I*y
        d = x**2 + y**2
        return arg(n/sqrt(d)) - I*log(abs(n)/sqrt(abs(d)))

    def _eval_is_real(self):
        return self.args[0].is_real and self.args[1].is_real

    def _eval_conjugate(self):
        return self.func(self.args[0].conjugate(), self.args[1].conjugate())

    def fdiff(self, argindex):
        y, x = self.args
        if argindex == 1:
            # Diff wrt y
            return x/(x**2 + y**2)
        elif argindex == 2:
            # Diff wrt x
            return -y/(x**2 + y**2)
        else:
            raise ArgumentIndexError(self, argindex)

    def _eval_evalf(self, prec):
        y, x = self.args
        if x.is_real and y.is_real:
            super(atan2, self)._eval_evalf(prec)<|MERGE_RESOLUTION|>--- conflicted
+++ resolved
@@ -255,13 +255,9 @@
 
     @classmethod
     def eval(cls, arg):
-<<<<<<< HEAD
+        from sympy.calculus import AccumBounds
         if hasattr(arg, '_eval_sin'):
             return arg._eval_sin(cls)
-
-=======
-        from sympy.calculus import AccumBounds
->>>>>>> 179075a2
         if arg.is_Number:
             if arg is S.NaN:
                 return S.NaN
@@ -529,14 +525,10 @@
 
     @classmethod
     def eval(cls, arg):
-<<<<<<< HEAD
+        from sympy.functions.special.polynomials import chebyshevt
+        from sympy.calculus.util import AccumBounds
         if hasattr(arg, '_eval_cos'):
             return arg._eval_cos(cls)
-
-=======
-        from sympy.functions.special.polynomials import chebyshevt
-        from sympy.calculus.util import AccumBounds
->>>>>>> 179075a2
         if arg.is_Number:
             if arg is S.NaN:
                 return S.NaN
@@ -956,13 +948,9 @@
 
     @classmethod
     def eval(cls, arg):
-<<<<<<< HEAD
+        from sympy.calculus.util import AccumBounds
         if hasattr(arg, '_eval_tan'):
             return arg._eval_tan(cls)
-
-=======
-        from sympy.calculus.util import AccumBounds
->>>>>>> 179075a2
         if arg.is_Number:
             if arg is S.NaN:
                 return S.NaN
@@ -1214,13 +1202,6 @@
 
     See :func:`sin` for notes about automatic evaluation.
 
-<<<<<<< HEAD
-    @classmethod
-    def eval(cls, arg):
-        if hasattr(arg, '_eval_cot'):
-            return arg._eval_cot(cls)
-
-=======
     Examples
     ========
 
@@ -1265,7 +1246,8 @@
     @classmethod
     def eval(cls, arg):
         from sympy.calculus.util import AccumBounds
->>>>>>> 179075a2
+        if hasattr(arg, '_eval_cot'):
+            return arg._eval_cot(cls)
         if arg.is_Number:
             if arg is S.NaN:
                 return S.NaN
@@ -2791,13 +2773,10 @@
 
     @classmethod
     def eval(cls, y, x):
-<<<<<<< HEAD
+        from sympy import Heaviside, im, re
+
         if hasattr(arg, '_eval_atan2'):
             return arg._eval_atan2(cls)
-
-=======
-        from sympy import Heaviside, im, re
->>>>>>> 179075a2
         if x is S.NegativeInfinity:
             if y.is_zero:
                 # Special case y = 0 because we define Heaviside(0) = 1/2
