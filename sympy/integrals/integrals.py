from sympy.core import (Basic, Expr, S, C, Symbol, Wild, Add, sympify, diff,
                        oo, Tuple, Dummy, Equality, Interval)

from sympy.core.symbol import Dummy
from sympy.integrals.trigonometry import trigintegrate
from sympy.integrals.deltafunctions import deltaintegrate
from sympy.integrals.rationaltools import ratint
<<<<<<< HEAD
from sympy.integrals.heurisch import heurisch
from sympy.utilities import xthreaded, flatten
from sympy.utilities.iterables import make_list
from sympy.polys import Poly
=======
from sympy.integrals.risch import heurisch
from sympy.utilities import xthreaded, flatten, any, all
from sympy.polys import Poly, PolynomialError
>>>>>>> c9470ac4
from sympy.solvers import solve
from sympy.functions import Piecewise, sign
from sympy.geometry import Curve
from sympy.functions.elementary.piecewise import piecewise_fold
from sympy.series import limit

def _free_symbols(function, limits):
    """
    Return the symbols that will exist when the function is evaluated as
    an Integral or a Sum. This is useful if one is trying to determine
    whether the result is dependent on a certain symbol or not.

    This is written as a private function so it can be used from Sum as well
    as from Integral.
    """
    if function.is_zero:
        return set()
    isyms = function.free_symbols
    for xab in limits:
        if len(xab) == 1:
            isyms.add(xab[0])
            continue
        # take out the target symbol
        if xab[0] in isyms:
            isyms.remove(xab[0])
        if len(xab) == 3 and xab[1] == xab[2]:
            # if two limits are the same the integral is 0
            # and there are no symbols
            return set()
        # add in the new symbols
        for i in xab[1:]:
            isyms.update(i.free_symbols)
    return isyms

def _process_limits(*symbols):
    """Convert the symbols-related limits into propert limits,
    storing them as Tuple(symbol, lower, upper). The sign of
    the function is also returned when the upper limit is missing
    so (x, 1, None) becomes (x, None, 1) and the sign is changed.
    """
    limits = []
    sign = 1
    for V in symbols:
        if isinstance(V, Symbol):
            limits.append(Tuple(V))
            continue
        elif isinstance(V, (tuple, list, Tuple)):
            V = sympify(flatten(V))
            if V[0].is_Symbol:
                newsymbol = V[0]
                if len(V) == 2 and isinstance(V[1], Interval):
                    V[1:] = [V[1].start, V[1].end]

                if len(V) == 3:
                    if V[1] is None and V[2] is not None:
                        nlim = [V[2]]
                    elif V[1] is not None and V[2] is None:
                        sign *= -1
                        nlim = [V[1]]
                    elif V[1] is None and V[2] is None:
                        nlim = []
                    else:
                        nlim = V[1:]
                    limits.append(Tuple(newsymbol, *nlim ))
                    continue
                elif len(V) == 1 or (len(V) == 2 and V[1] is None):
                    limits.append(Tuple(newsymbol))
                    continue
                elif len(V) == 2:
                    limits.append(Tuple(newsymbol, V[1]))
                    continue

        raise ValueError('Invalid limits given: %s' % str(symbols))

    return limits, sign

class Integral(Expr):
    """Represents unevaluated integral."""

    __slots__ = ['is_commutative']

    def __new__(cls, function, *symbols, **assumptions):

        # Any embedded piecewise functions need to be brought out to the
        # top level so that integration can go into piecewise mode at the
        # earliest possible moment.
        function = piecewise_fold(sympify(function))

        if function is S.NaN:
            return S.NaN

        if symbols:
            limits, sign = _process_limits(*symbols)
        else:
            # no symbols provided -- let's compute full anti-derivative
            limits, sign = [Tuple(s) for s in function.free_symbols], 1

            if len(limits) != 1:
                raise ValueError("specify integration variables to integrate %s" % function)

        while isinstance(function, Integral):
            # denest the integrand
            limits = list(function.limits) + limits
            function = function.function

        obj = Expr.__new__(cls, **assumptions)
        arglist = [sign*function]
        arglist.extend(limits)
        obj._args = tuple(arglist)
        obj.is_commutative = all(s.is_commutative for s in obj.free_symbols)

        return obj

    def __getnewargs__(self):
        return (self.function,) + tuple([tuple(xab) for xab in self.limits])

    @property
    def function(self):
        return self._args[0]

    @property
    def limits(self):
        return self._args[1:]

    @property
    def variables(self):
        """Return a list of the integration variables.

        >>> from sympy import Integral
        >>> from sympy.abc import x, i
        >>> Integral(x**i, (i, 1, 3)).variables
        [i]
        """
        return [l[0] for l in self.limits]

    @property
    def free_symbols(self):
        """
        This method returns the symbols that will exist when the
        integral is evaluated. This is useful if one is trying to
        determine whether an integral is dependent on a certain
        symbol or not.

        >>> from sympy import Integral
        >>> from sympy.abc import x, y
        >>> Integral(x, (x, y, 1)).free_symbols
        set([y])
        """
        return _free_symbols(self.function, self.limits)

    @property
    def is_zero(self):
        """Since Integral doesn't autosimplify it it useful to see if
        it would simplify to zero or not in a trivial manner, i.e. when
        the function is 0 or two limits of a definite integral are the same.

        This is a very naive and quick test, not intended to check for special
        patterns like Integral(sin(m*x)*cos(n*x), (x, 0, 2*pi)) == 0.
        """
        if (self.function.is_zero or
            any(len(xab) == 3 and xab[1] == xab[2] for xab in self.limits)):
            return True
        if not self.free_symbols and self.function.is_number:
            # the integrand is a number and the limits are numerical
            return False

    @property
    def is_number(self):
        """
        Return True if the Integral will result in a number, else False.

        sympy considers anything that will result in a number to have
        is_number == True.

        >>> from sympy import log
        >>> log(2).is_number
        True

        Integrals are a special case since they contain symbols that can
        be replaced with numbers. Whether the integral can be done or not is
        another issue. But answering whether the final result is a number is
        not difficult.

        >>> from sympy import Integral
        >>> from sympy.abc import x, y
        >>> Integral(x).is_number
        False
        >>> Integral(x, y).is_number
        False
        >>> Integral(x, (y, 1, x)).is_number
        False
        >>> Integral(x, (y, 1, 2)).is_number
        False
        >>> Integral(x, (y, 1, 1)).is_number
        True
        >>> Integral(x, (x, 1, 2)).is_number
        True
        >>> Integral(x*y, (x, 1, 2), (y, 1, 3)).is_number
        True
        >>> Integral(1, x, (x, 1, 2)).is_number
        True
        """

        integrand, limits = self.function, self.limits
        isyms = integrand.atoms(Symbol)
        for xab in limits:
            if len(xab) == 1:
                isyms.add(xab[0])
                continue # it may be removed later
            elif len(xab) == 3 and xab[1] == xab[2]: # XXX naive equality test
                return True # integral collapsed
            if xab[0] in isyms:
                # take it out of the symbols since it will be replace
                # with whatever the limits of the integral are
                isyms.remove(xab[0])
            # add in the new symbols
            for i in xab[1:]:
                isyms.update(i.free_symbols)
        # if there are no surviving symbols then the result is a number
        return len(isyms) == 0

    def as_dummy(self):
        """
        Replace instances of the integration variables with their dummy
        counterparts to make clear what are dummy variables and what
        are real-world symbols in an Integral. The "integral at" limit
        that has a length of 1 will be explicated with its length-2
        equivalent.

        >>> from sympy import Integral
        >>> from sympy.abc import x, y
        >>> Integral(x).as_dummy()
        Integral(_x, (_x, x))
        >>> Integral(x, (x, x, y), (y, x, y)).as_dummy()
        Integral(_x, (_x, x, _y), (_y, x, y))

        If there were no dummies in the original expression, then the
        output of this function will show which symbols cannot be
        changed by subs(), those with an underscore prefix.

        """
        reps = {}
        f = self.function
        limits = list(self.limits)
        for i in xrange(-1, -len(limits) - 1, -1):
            xab = list(limits[i])
            if len(xab) == 1:
                xab = xab*2
            x = xab[0]
            xab[0] = x.as_dummy()
            for j in range(1, len(xab)):
                xab[j] = xab[j].subs(reps)
            reps[x] = xab[0]
            limits[i] = xab
        f = f.subs(reps)
        return Integral(f, *limits)

    def transform(self, x, mapping, inverse=False):
        """
        Replace the integration variable x in the integrand with the
        expression given by `mapping`, e.g. 2*x or 1/x. The integrand and
        endpoints are rescaled to preserve the value of the original
        integral.

        In effect, this performs a variable substitution (although the
        symbol remains unchanged; follow up with subs to obtain a
        new symbol.)

        With inverse=True, the inverse transformation is performed.

        The mapping must be uniquely invertible (e.g. a linear or linear
        fractional transformation).
        """
        if x not in self.variables:
            return self
        limits = self.limits
        function = self.function
        y = Dummy('y')
        inverse_mapping = solve(mapping.subs(x, y) - x, y)
        if len(inverse_mapping) != 1 or x not in inverse_mapping[0].free_symbols:
            raise ValueError("The mapping must be uniquely invertible")
        inverse_mapping = inverse_mapping[0]
        if inverse:
            mapping, inverse_mapping = inverse_mapping, mapping
        function = function.subs(x, mapping) * mapping.diff(x)

        def calc_limit(a, b):
            """replace x with a, using subs if possible, otherwise limit
            where sign of b is considered"""
            wok = inverse_mapping.subs(x, a)
            if wok is S.NaN or wok.is_bounded is False and a.is_bounded:
                return limit(sign(b)*inverse_mapping, x, a)
            return wok

        newlimits = []
        for xab in limits:
            sym = xab[0]
            if sym == x and len(xab) == 3:
                a, b = xab[1:]
                a, b = calc_limit(a, b), calc_limit(b, a)
                if a == b:
                    raise ValueError("The mapping must transform the "
                        "endpoints into separate points")
                if a > b:
                    a, b = b, a
                    function = -function
                newlimits.append((sym, a, b))
            else:
                newlimits.append(xab)
        return Integral(function, *newlimits)


    def doit(self, **hints):
        if not hints.get('integrals', True):
            return self

        deep = hints.get('deep', True)

        # check for the trivial case of equal upper and lower limits
        if self.is_zero:
            return S.Zero

        # now compute and check the function
        function = self.function
        if deep:
            function = function.doit(**hints)

        if function.is_zero:
            return S.Zero

        # There is no trivial answer, so continue

        undone_limits = []
        ulj = set() # free symbols of any undone limits' upper and lower limits
        for xab in self.limits:
            # compute uli, the free symbols in the
            # Upper and Lower limits of limit I
            if len(xab) == 1:
                uli = set(xab[:1])
            elif len(xab) == 2:
                uli = xab[1].free_symbols
            elif len(xab) == 3:
                uli = xab[1].free_symbols.union(xab[2].free_symbols)
            # this integral can be done as long as there is no blocking
            # limit that has been undone. An undone limit is blocking if
            # it contains an integration variable that is in this limit's
            # upper or lower free symbols or vice versa
            if xab[0] in ulj or any(v[0] in uli for v in undone_limits):
                undone_limits.append(xab)
                ulj.update(uli)
                continue

            antideriv = self._eval_integral(function, xab[0])

            if antideriv is None:
                undone_limits.append(xab)
            else:
                if len(xab) == 1:
                    function = antideriv
                else:
                    if len(xab) == 3:
                        x, a, b = xab
                    if len(xab) == 2:
                        x, b = xab
                        a = None

                    if deep:
                        if isinstance(a, Basic):
                            a = a.doit(**hints)
                        if isinstance(b, Basic):
                            b = b.doit(**hints)

                    if antideriv.is_Poly:
                        gens = list(antideriv.gens)
                        gens.remove(x)

                        antideriv = antideriv.as_expr()

                        function = antideriv._eval_interval(x, a, b)
                        function = Poly(function, *gens)
                    else:
                        function = antideriv._eval_interval(x, a, b)

        if undone_limits:
            return self.func(*([function] + undone_limits))
        return function

    def _eval_expand_basic(self, deep=True, **hints):
        from sympy import flatten
        if not deep:
            return self
        else:
            return Integral(self.function.expand(deep=deep, **hints),\
            flatten(*self.limits))

    def _eval_derivative(self, sym):
        """Evaluate the derivative of the current Integral object by
        differentiating under the integral sign [1], using the Fundamental
        Theorem of Calculus [2] when possible.

        Whenever an Integral is encountered that is equivalent to zero or
        has an integrand that is independent of the variable of integration
        those integrals are performed. All others are returned as Integral
        instances which can be resolved with doit() (provided they are integrable).

        References:
           [1] http://en.wikipedia.org/wiki/Differentiation_under_the_integral_sign
           [2] http://en.wikipedia.org/wiki/Fundamental_theorem_of_calculus

        >>> from sympy import Integral
        >>> from sympy.abc import x, y
        >>> i = Integral(x + y, y, (y, 1, x))
        >>> i.diff(x)
        Integral(x + y, (y, x)) + Integral(1, (y, y), (y, 1, x))
        >>> i.doit().diff(x) == i.diff(x).doit()
        True
        >>> i.diff(y)
        0

        The previous must be true since there is no y in the evaluated integral:
        >>> i.free_symbols
        set([x])
        >>> i.doit()
        2*x**3/3 - x/2 - 1/6

        """

        # differentiate under the integral sign; we do not
        # check for regularity conditions (TODO), see issue 1116

        # get limits and the function
        f, limits = self.function, list(self.limits)

        # the order matters if variables of integration appear in the limits
        # so work our way in from the outside to the inside.
        limit = limits.pop(-1)
        if len(limit) == 3:
            x, a, b = limit
        elif len(limit) == 2:
            x, b = limit
            a = None
        else:
            a = b = None
            x = limit[0]

        if limits: # f is the argument to an integral
            f = Integral(f, *tuple(limits))

        # assemble the pieces
        rv = 0
        if b is not None:
            rv += f.subs(x, b)*diff(b, sym)
        if a is not None:
            rv -= f.subs(x, a)*diff(a, sym)
        if len(limit) == 1 and sym == x:
            # the dummy variable *is* also the real-world variable
            arg = f
            rv += arg
        else:
            # the dummy variable might match sym but it's
            # only a dummy and the actual variable is determined
            # by the limits, so mask off the variable of integration
            # while differentiating
            u = Dummy('u')
            arg = f.subs(x, u).diff(sym).subs(u, x)
            rv += Integral(arg, Tuple(x, a, b))
        return rv

    def _eval_integral(self, f, x):
        """Calculate the anti-derivative to the function f(x).

        This is a powerful function that should in theory be able to integrate
        everything that can be integrated. If you find something, that it
        doesn't, it is easy to implement it.

        (1) Simple heuristics (based on pattern matching and integral table):

         - most frequently used functions (e.g. polynomials)
         - functions non-integrable by any of the following algorithms (e.g.
           exp(-x**2))

        (2) Integration of rational functions:

         (a) using apart() - apart() is full partial fraction decomposition
         procedure based on Bronstein-Salvy algorithm. It gives formal
         decomposition with no polynomial factorization at all (so it's fast
         and gives the most general results). However it needs much better
         implementation of RootsOf class (if fact any implementation).
         (b) using Trager's algorithm - possibly faster than (a) but needs
         implementation :)

        (3) Whichever implementation of pmInt (Mateusz, Kirill's or a
        combination of both).

          - this way we can handle efficiently huge class of elementary and
            special functions

        (4) Recursive Risch algorithm as described in Bronstein's integration
        tutorial.

          - this way we can handle those integrable functions for which (3)
            fails

        (5) Powerful heuristics based mostly on user defined rules.

         - handle complicated, rarely used cases
        """

        # if it is a poly(x) then let the polynomial integrate itself (fast)
        #
        # It is important to make this check first, otherwise the other code
        # will return a sympy expression instead of a Polynomial.
        #
        # see Polynomial for details.
        if isinstance(f, Poly):
            return f.integrate(x)

        # Piecewise antiderivatives need to call special integrate.
        if f.func is Piecewise:
            return f._eval_integral(x)

        # let's cut it short if `f` does not depend on `x`
        if not f.has(x):
            return f*x

        # try to convert to poly(x) and then integrate if successful (fast)
        poly = f.as_poly(x)

        if poly is not None:
            return poly.integrate().as_expr()

        # since Integral(f=g1+g2+...) == Integral(g1) + Integral(g2) + ...
        # we are going to handle Add terms separately,
        # if `f` is not Add -- we only have one term
        parts = []
        args = Add.make_args(f)
        for g in args:
            coeff, g = g.as_independent(x)

            # g(x) = const
            if g is S.One:
                parts.append(coeff*x)
                continue

            #               c
            # g(x) = (a*x+b)
            if g.is_Pow and not g.exp.has(x):
                a = Wild('a', exclude=[x])
                b = Wild('b', exclude=[x])

                M = g.base.match(a*x + b)

                if M is not None:
                    if g.exp == -1:
                        h = C.log(g.base)
                    else:
                        h = g.base**(g.exp + 1) / (g.exp + 1)

                    parts.append(coeff * h / M[a])
                    continue

            #        poly(x)
            # g(x) = -------
            #        poly(x)
            if g.is_rational_function(x):
                parts.append(coeff * ratint(g, x))
                continue

            # g(x) = Mul(trig)
            h = trigintegrate(g, x)
            if h is not None:
                parts.append(coeff * h)
                continue

            # g(x) has at least a DiracDelta term
            h = deltaintegrate(g, x)
            if h is not None:
                parts.append(coeff * h)
                continue

            # fall back to the more general algorithm
            try:
                h = heurisch(g, x, hints=[])
            except PolynomialError:
                # XXX: this exception means there is a bug in the
                # implementation of heuristic Risch integration
                # algorithm.
                h = None

            # if we failed maybe it was because we had
            # a product that could have been expanded,
            # so let's try an expansion of the whole
            # thing before giving up; we don't try this
            # out the outset because there are things
            # that cannot be solved unless they are
            # NOT expanded e.g., x**x*(1+log(x)). There
            # should probably be a checker somewhere in this
            # routine to look for such cases and try to do
            # collection on the expressions if they are already
            # in an expanded form
            if not h and len(args) == 1:
                f = f.expand(mul=True, deep=False)
                if f.is_Add:
                    return self._eval_integral(f, x)


            if h is not None:
                parts.append(coeff * h)
            else:
                return None

        return Add(*parts)

    def _eval_lseries(self, x):
        for term in self.function.lseries(x):
            yield integrate(term, *self.limits)

    def _eval_nseries(self, x, n, logx):
        terms, order = self.function.nseries(x, n=n, logx=logx).as_coeff_add(C.Order)
        return integrate(terms, *self.limits) + Add(*order)*x

    def _eval_subs(self, old, new):
        """
        Substitute old with new in the integrand and the limits, but don't
        change anything that is (or corresponds to) a variable of integration.

        The normal substitution semantics -- traversing all arguments looking
        for matching patterns -- should not be applied to the Integrals since
        changing the integration variables should also entail a change in the
        integration limits (which should be done with the transform method). So
        this method just makes changes in the integrand and the limits.

        Not all instances of a given variable are conceptually the same: the
        first argument of the limit tuple and any corresponding variable in
        the integrand are dummy variables while every other symbol is a symbol
        that will be unchanged when the integral is evaluated. For example, in

            Integral(x + a, (a, a, b))

        the dummy variables are shown below with angle-brackets around them and
        will not be changed by this function:

            Integral(x + <a>, (<a>, a, b))

        If you want to change the lower limit to 1 there is no reason to
        prohibit this since it is not conceptually related to the integration
        variable, <a>. Nor is there reason to disallow changing the b to 1.

        If a second limit were added, however, as in:

            Integral(x + a, (a, a, b), (b, 1, 2))

        the dummy variables become:

            Integral(x + <a>, (<a>, a, <b>), (<b>, a, b))

        Note that the `b` of the first limit is now a dummy variable since `b` is a
        dummy variable in the second limit.

        Summary: no variable of the integrand or limit can be the target of
        substitution if it appears as a variable of integration in a limit
        positioned to the right of it.

        >>> from sympy import Integral
        >>> from sympy.abc import a, b, c, x, y

        >>> i = Integral(a + x, (a, a, 3), (b, x, c))
        >>> list(i.free_symbols) # only these can be changed
        [x, a, c]
        >>> i.subs(a, c) # note that the variable of integration is unchanged
        Integral(a + x, (a, c, 3), (b, x, c))
        >>> i.subs(a + x, b) == i # there is no x + a, only x + <a>
        True
        >>> i.subs(x, y - c)
        Integral(a - c + y, (a, a, 3), (b, -c + y, c))
        """
        if self == old:
            return new
        integrand, limits = self.function, self.limits
        old_atoms = old.free_symbols
        limits = list(limits)

        # make limits explicit if they are to be targeted by old:
        # Integral(x, x) -> Integral(x, (x, x)) if old = x
        if old.is_Symbol:
            for i, l in enumerate(limits):
                if len(l) == 1 and l[0] == old:
                    limits[i] = Tuple(l[0], l[0])

        dummies = set()
        for i in xrange(-1, -len(limits) - 1, -1):
            xab = limits[i]
            if not dummies.intersection(old_atoms):
                limits[i] = Tuple(xab[0],
                                  *[l.subs(old, new) for l in xab[1:]])
            dummies.add(xab[0])
        if not dummies.intersection(old_atoms):
            integrand = integrand.subs(old, new)
        return Integral(integrand, *limits)

    def as_sum(self, n, method="midpoint"):
        """
        Approximates the integral by a sum.

        method ... one of: left, right, midpoint

        This is basically just the rectangle method [1], the only difference is
        where the function value is taken in each interval.

        [1] http://en.wikipedia.org/wiki/Rectangle_method

        **method = midpoint**:

        Uses the n-order midpoint rule to evaluate the integral.

        Midpoint rule uses rectangles approximation for the given area (e.g.
        definite integral) of the function with heights equal to the point on
        the curve exactly in the middle of each interval (thus midpoint
        method). See [1] for more information.

        Examples:

            >>> from sympy import sqrt
            >>> from sympy.abc import x
            >>> from sympy.integrals import Integral
            >>> e = Integral(sqrt(x**3+1), (x, 2, 10))
            >>> e
            Integral((x**3 + 1)**(1/2), (x, 2, 10))
            >>> e.as_sum(4, method="midpoint")
            4*7**(1/2) + 6*14**(1/2) + 4*86**(1/2) + 2*730**(1/2)
            >>> e.as_sum(4, method="midpoint").n()
            124.164447891310
            >>> e.n()
            124.616199194723

        **method=left**:

        Uses the n-order rectangle rule to evaluate the integral, at each
        interval the function value is taken at the left hand side of the
        interval.

        Examples:

            >>> from sympy import sqrt
            >>> from sympy.abc import x
            >>> e = Integral(sqrt(x**3+1), (x, 2, 10))
            >>> e
            Integral((x**3 + 1)**(1/2), (x, 2, 10))
            >>> e.as_sum(4, method="left")
            6 + 2*65**(1/2) + 2*217**(1/2) + 6*57**(1/2)
            >>> e.as_sum(4, method="left").n()
            96.8853618335341
            >>> e.n()
            124.616199194723

        """

        limits = self.limits
        if len(limits) > 1:
            raise NotImplementedError("Multidimensional midpoint rule not implemented yet")
        else:
            limit = limits[0]
        if n <= 0:
            raise ValueError("n must be > 0")
        if n == oo:
            raise NotImplementedError("Infinite summation not yet implemented")
        sym, lower_limit, upper_limit = limit
        dx = (upper_limit - lower_limit)/n
        result = 0.
        for i in range(n):
            if method == "midpoint":
                xi = lower_limit + i*dx + dx/2
            elif method == "left":
                xi = lower_limit + i*dx
            elif method == "right":
                xi = lower_limit + i*dx + dx
            else:
                raise NotImplementedError("Unknown method %s" % method)
            result += self.function.subs(sym, xi)
        return result*dx


<<<<<<< HEAD

=======
>>>>>>> c9470ac4
@xthreaded
def integrate(*args, **kwargs):
    """integrate(f, var, ...)

       Compute definite or indefinite integral of one or more variables
       using Risch-Norman algorithm and table lookup. This procedure is
       able to handle elementary algebraic and transcendental functions
       and also a huge class of special functions, including Airy,
       Bessel, Whittaker and Lambert.

       var can be:

       - a symbol                   -- indefinite integration
       - a tuple (symbol, a, b)     -- definite integration

       Several variables can be specified, in which case the result is multiple
       integration.

       Also, if no var is specified at all, then the full anti-derivative of f is
       returned. This is equivalent to integrating f over all its variables.

       **Examples**

       >>> from sympy import integrate, log
       >>> from sympy.abc import a, x, y

       >>> integrate(x*y, x)
       x**2*y/2

       >>> integrate(log(x), x)
       x*log(x) - x

       >>> integrate(log(x), (x, 1, a))
       a*log(a) - a + 1

       >>> integrate(x)
       x**2/2

       >>> integrate(x*y)
       Traceback (most recent call last):
       ...
       ValueError: specify integration variables to integrate x*y

       Note that ``integrate(x)`` syntax is meant only for convenience
       in interactive sessions and should be avoided in library code.

       See also the doctest of Integral._eval_integral(), which explains
       thoroughly the strategy that SymPy uses for integration.

    """
    integral = Integral(*args, **kwargs)

    if isinstance(integral, Integral):
        return integral.doit(deep = False)
    else:
        return integral


@xthreaded
def line_integrate(field, curve, vars):
    """line_integrate(field, Curve, variables)

       Compute the line integral.

       Examples
       --------
       >>> from sympy import Curve, line_integrate, E, ln
       >>> from sympy.abc import x, y, t
       >>> C = Curve([E**t + 1, E**t - 1], (t, 0, ln(2)))
       >>> line_integrate(x + y, C, [x, y])
       3*2**(1/2)

    """
    F = sympify(field)
    if not F:
        raise ValueError("Expecting function specifying field as first argument.")
    if not isinstance(curve, Curve):
        raise ValueError("Expecting Curve entity as second argument.")
    if not isinstance(vars, (list, tuple)):
        raise ValueError("Expecting list/tuple for variables.")
    if len(curve.functions) != len(vars):
        raise ValueError("Field variable size does not match curve dimension.")

    if curve.parameter in vars:
        raise ValueError("Curve parameter clashes with field parameters.")

    # Calculate derivatives for line parameter functions
    # F(r) -> F(r(t)) and finally F(r(t)*r'(t))
    Ft = F
    dldt = 0
    for i, var in enumerate(vars):
        _f = curve.functions[i]
        _dn = diff(_f, curve.parameter)
        # ...arc length
        dldt = dldt + (_dn * _dn)
        Ft = Ft.subs(var, _f)
    Ft = Ft * dldt**(S(1)/2)

    integral = Integral(Ft, curve.limits).doit(deep = False)
    return integral<|MERGE_RESOLUTION|>--- conflicted
+++ resolved
@@ -5,16 +5,9 @@
 from sympy.integrals.trigonometry import trigintegrate
 from sympy.integrals.deltafunctions import deltaintegrate
 from sympy.integrals.rationaltools import ratint
-<<<<<<< HEAD
 from sympy.integrals.heurisch import heurisch
-from sympy.utilities import xthreaded, flatten
-from sympy.utilities.iterables import make_list
-from sympy.polys import Poly
-=======
-from sympy.integrals.risch import heurisch
 from sympy.utilities import xthreaded, flatten, any, all
 from sympy.polys import Poly, PolynomialError
->>>>>>> c9470ac4
 from sympy.solvers import solve
 from sympy.functions import Piecewise, sign
 from sympy.geometry import Curve
@@ -797,10 +790,6 @@
         return result*dx
 
 
-<<<<<<< HEAD
-
-=======
->>>>>>> c9470ac4
 @xthreaded
 def integrate(*args, **kwargs):
     """integrate(f, var, ...)
