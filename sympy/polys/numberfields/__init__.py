--- conflicted
+++ resolved
@@ -1,22 +1,11 @@
 """Computational algebraic field theory. """
 
 __all__ = [
-<<<<<<< HEAD
-    'minpoly', 'minimal_polynomial', 'primitive_element',
-=======
-    'AlgebraicNumber',
-
     'minpoly', 'minimal_polynomial',
->>>>>>> 73d32dac
 
     'field_isomorphism', 'primitive_element', 'to_number_field',
 
-<<<<<<< HEAD
-    'to_number_field', 'isolate',
-=======
     'isolate',
-]
->>>>>>> 73d32dac
 
     'round_two',
 
@@ -27,12 +16,8 @@
 
 from .subfield import field_isomorphism, primitive_element, to_number_field
 
-<<<<<<< HEAD
-from .numbers import to_number_field, isolate
+from .utilities import isolate
 
 from .basis import round_two
 
-from .primes import prime_decomp, prime_valuation
-=======
-from .utilities import isolate
->>>>>>> 73d32dac
+from .primes import prime_decomp, prime_valuation