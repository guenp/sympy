--- conflicted
+++ resolved
@@ -1,15 +1,11 @@
 from __future__ import print_function, division
 
 from .str import StrPrinter
-<<<<<<< HEAD
-from .pycode import PythonCodePrinter
-=======
 from .pycode import (
     PythonCodePrinter,
     MpmathPrinter,  # MpmathPrinter is imported for backward compatibility
     NumPyPrinter  # NumPyPrinter is imported for backward compatibility
 )
->>>>>>> 8ff744d8
 from sympy.utilities import default_sort_key
 
 
@@ -20,50 +16,6 @@
     """
     printmethod = "_lambdacode"
 
-<<<<<<< HEAD
-    def _print_MatrixBase(self, expr):
-        return "%s(%s)" % (expr.__class__.__name__,
-                           self._print(expr.tolist()))
-
-    _print_SparseMatrix = \
-        _print_MutableSparseMatrix = \
-        _print_ImmutableSparseMatrix = \
-        _print_Matrix = \
-        _print_DenseMatrix = \
-        _print_MutableDenseMatrix = \
-        _print_ImmutableMatrix = \
-        _print_ImmutableDenseMatrix = \
-        _print_MatrixBase
-
-    def _print_Piecewise(self, expr):
-        result = []
-        i = 0
-        for arg in expr.args:
-            e = arg.expr
-            c = arg.cond
-            result.append('((')
-            result.append(self._print(e))
-            result.append(') if (')
-            result.append(self._print(c))
-            result.append(') else (')
-            i += 1
-        result = result[:-1]
-        result.append(') else None)')
-        result.append(')'*(2*i - 2))
-        return ''.join(result)
-
-    def _print_Sum(self, expr):
-        loops = (
-            'for {i} in range({a}, {b}+1)'.format(
-                i=self._print(i),
-                a=self._print(a),
-                b=self._print(b))
-            for i, a, b in expr.limits)
-        return '(builtins.sum({function} {loops}))'.format(
-            function=self._print(expr.function),
-            loops=' '.join(loops))
-=======
->>>>>>> 8ff744d8
 
     def _print_And(self, expr):
         result = ['(']
@@ -184,119 +136,6 @@
         return super(TensorflowPrinter, self)._print_Relational(expr)
 
 
-<<<<<<< HEAD
-class NumPyPrinter(LambdaPrinter):
-    """
-    Numpy printer which handles vectorized piecewise functions,
-    logical operators, etc.
-    """
-
-    def _print_seq(self, seq, delimiter=', '):
-        "General sequence printer: converts to tuple"
-        # Print tuples here instead of lists because numba supports
-        #     tuples in nopython mode.
-        return '({},)'.format(delimiter.join(self._print(item) for item in seq))
-
-    def _print_MatMul(self, expr):
-        "Matrix multiplication printer"
-        return '({0})'.format(').dot('.join(self._print(i) for i in expr.args))
-
-    def _print_DotProduct(self, expr):
-        # DotProduct allows any shape order, but numpy.dot does matrix
-        # multiplication, so we have to make sure it gets 1 x n by n x 1.
-        arg1, arg2 = expr.args
-        if arg1.shape[0] != 1:
-            arg1 = arg1.T
-        if arg2.shape[1] != 1:
-            arg2 = arg2.T
-
-        return "dot(%s, %s)" % (self._print(arg1), self._print(arg2))
-
-    def _print_Piecewise(self, expr):
-        "Piecewise function printer"
-        exprs = '[{0}]'.format(','.join(self._print(arg.expr) for arg in expr.args))
-        conds = '[{0}]'.format(','.join(self._print(arg.cond) for arg in expr.args))
-        # If [default_value, True] is a (expr, cond) sequence in a Piecewise object
-        #     it will behave the same as passing the 'default' kwarg to select()
-        #     *as long as* it is the last element in expr.args.
-        # If this is not the case, it may be triggered prematurely.
-        return 'select({0}, {1}, default=nan)'.format(conds, exprs)
-
-    def _print_Relational(self, expr):
-        "Relational printer for Equality and Unequality"
-        op = {
-            '==' :'equal',
-            '!=' :'not_equal',
-            '<'  :'less',
-            '<=' :'less_equal',
-            '>'  :'greater',
-            '>=' :'greater_equal',
-        }
-        if expr.rel_op in op:
-            lhs = self._print(expr.lhs)
-            rhs = self._print(expr.rhs)
-            return '{op}({lhs}, {rhs})'.format(op=op[expr.rel_op],
-                                               lhs=lhs,
-                                               rhs=rhs)
-        return super(NumPyPrinter, self)._print_Relational(expr)
-
-    def _print_And(self, expr):
-        "Logical And printer"
-        # We have to override LambdaPrinter because it uses Python 'and' keyword.
-        # If LambdaPrinter didn't define it, we could use StrPrinter's
-        # version of the function and add 'logical_and' to NUMPY_TRANSLATIONS.
-        return '{0}({1})'.format('logical_and', ','.join(self._print(i) for i in expr.args))
-
-    def _print_Or(self, expr):
-        "Logical Or printer"
-        # We have to override LambdaPrinter because it uses Python 'or' keyword.
-        # If LambdaPrinter didn't define it, we could use StrPrinter's
-        # version of the function and add 'logical_or' to NUMPY_TRANSLATIONS.
-        return '{0}({1})'.format('logical_or', ','.join(self._print(i) for i in expr.args))
-
-    def _print_Not(self, expr):
-        "Logical Not printer"
-        # We have to override LambdaPrinter because it uses Python 'not' keyword.
-        # If LambdaPrinter didn't define it, we would still have to define our
-        #     own because StrPrinter doesn't define it.
-        return '{0}({1})'.format('logical_not', ','.join(self._print(i) for i in expr.args))
-
-    def _print_Min(self, expr):
-        return '{0}(({1}))'.format('amin', ','.join(self._print(i) for i in expr.args))
-
-    def _print_Max(self, expr):
-        return '{0}(({1}))'.format('amax', ','.join(self._print(i) for i in expr.args))
-
-    def _print_Pow(self, expr):
-        if expr.exp == 0.5:
-            return '{0}({1})'.format('sqrt', self._print(expr.base))
-        else:
-            return super(NumPyPrinter, self)._print_Pow(expr)
-
-    def _print_log10(self, expr):  # log10 in C89, but type-generic macro in C99
-        return 'log10({0})'.format(self._print(expr.args[0]))
-
-    def _print_Sqrt(self, expr):
-        return 'sqrt({0})'.format(self._print(expr.args[0]))
-
-    def _print_hypot(self, expr):
-        return 'hypot({0}, {1})'.format(*map(self._print, expr.args))
-
-    def _print_expm1(self, expr):
-        return 'expm1({0})'.format(self._print(expr.args[0]))
-
-    def _print_log1p(self, expr):
-        return 'log1p({0})'.format(self._print(expr.args[0]))
-
-    def _print_exp2(self, expr):
-        return 'exp2({0})'.format(self._print(expr.args[0]))
-
-    def _print_log2(self, expr):
-        return 'log2({0})'.format(self._print(expr.args[0]))
-
-
-=======
->>>>>>> 8ff744d8
 # numexpr works by altering the string passed to numexpr.evaluate
 # rather than by populating a namespace.  Thus a special printer...
 class NumExprPrinter(LambdaPrinter):
@@ -381,27 +220,6 @@
         lstr = super(NumExprPrinter, self).doprint(expr)
         return "evaluate('%s', truediv=True)" % lstr
 
-<<<<<<< HEAD
-class MpmathPrinter(LambdaPrinter):
-    """
-    Lambda printer for mpmath which maintains precision for floats
-    """
-    def _print_Integer(self, e):
-        return 'mpf(%d)' % e
-
-    def _print_Float(self, e):
-        # XXX: This does not handle setting mpmath.mp.dps. It is assumed that
-        # the caller of the lambdified function will have set it to sufficient
-        # precision to match the Floats in the expression.
-
-        # Remove 'mpz' if gmpy is installed.
-        args = str(tuple(map(int, e._mpf_)))
-        return 'mpf(%s)' % args
-
-    def _print_uppergamma(self,e): #printer for the uppergamma function
-        return "gammainc({0}, {1}, inf)".format(self._print(e.args[0]), self._print(e.args[1]))
-=======
->>>>>>> 8ff744d8
 
 for k in NumExprPrinter._numexpr_functions:
     setattr(NumExprPrinter, '_print_%s' % k, NumExprPrinter._print_Function)
