--- conflicted
+++ resolved
@@ -1,11 +1,7 @@
 from sympy import diff, Integral, Limit, sin, Symbol, Integer, Rational, cos, \
     tan, asin, acos, atan, sinh, cosh, tanh, asinh, acosh, atanh, E, I, oo, \
     pi, GoldenRatio, EulerGamma, Sum, Eq, Ne, Ge, Lt, Float, Matrix, Basic, S, \
-<<<<<<< HEAD
-    MatrixSymbol, Function, Derivative, log, IndexedBase, symbols
-=======
-    MatrixSymbol, Function, Derivative, log, Lambda
->>>>>>> 6ad7e8d1
+    MatrixSymbol, Function, Derivative, log, Lambda, IndexedBase, symbols
 from sympy.core.containers import Tuple
 from sympy.functions.elementary.complexes import re, im, Abs, conjugate
 from sympy.functions.elementary.integers import floor, ceiling
