--- conflicted
+++ resolved
@@ -286,12 +286,11 @@
     1.0*dt**2 + 1.0*dt + 1.0
 
 
-<<<<<<< HEAD
 def test_issue_11407():
     a, b, c, x = symbols('a b c x')
     assert series(sqrt(a + b + c*x), x, 0, 1) == sqrt(a + b) + O(x)
     assert series(sqrt(a + b + c + c*x), x, 0, 1) == sqrt(a + b + c) + O(x)
-=======
+
+
 def test_issue_14037():
-    assert (sin(x**50)/x**51).series(x, n=0) == 1/x + O(1, x)
->>>>>>> 044c6e4c
+    assert (sin(x**50)/x**51).series(x, n=0) == 1/x + O(1, x)