--- conflicted
+++ resolved
@@ -26,11 +26,7 @@
                           Function, expand_power_exp, Lambda, _mexpand, expand)
 from sympy.integrals.integrals import Integral
 from sympy.core.numbers import ilcm, Float, Rational
-<<<<<<< HEAD
-from sympy.core.relational import Relational, Ge, _canonical
-=======
 from sympy.core.relational import Relational, Ge
->>>>>>> a53b98b8
 from sympy.core.logic import fuzzy_not, fuzzy_and
 from sympy.core.power import integer_log
 from sympy.logic.boolalg import And, Or, BooleanAtom
