--- conflicted
+++ resolved
@@ -1,12 +1,6 @@
-<<<<<<< HEAD
 from sympy import Symbol
-from sympy import tensorproduct, MutableDenseNDimArray
-from sympy.tensor.tensor import (Tensor, TensExpr, TensAdd,
-                                 TensMul, TensorIndex)
-=======
 from sympy import tensorproduct, MutableDenseNDimArray, S
-from sympy.tensor.tensor import (TensExpr, TensMul, TensorIndex)
->>>>>>> ba80d1e4
+from sympy.tensor.tensor import (Tensor, TensExpr, TensAdd, TensMul)
 
 
 class PartialDerivative(TensExpr):
